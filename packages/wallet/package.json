{
<<<<<<< HEAD
    "name": "@pactus-wallet/wallet",
    "version": "0.1.0",
    "description": "Pactus wallet manager",
    "license": "MIT",
    "main": "dist/index.js",
    "types": "dist/index.d.ts",
    "scripts": {
        "build": "tsc",
        "start": "tsc -w",
        "clean": "rimraf dist",
        "build:pkg": "yarn build",
        "test": "jest --forceExit --detectOpenHandles",
        "test:watch": "jest --watch --forceExit --detectOpenHandles",
        "lint": "eslint --config eslint.config.cjs 'src/**/*.{ts,tsx}' --fix"
    },
    "dependencies": {
        "@trustwallet/wallet-core": "^4.2.16",
        "argon2-browser": "^1.18.0"
    },
    "devDependencies": {
        "@types/argon2-browser": "^1.18.4",
        "@types/jest": "^29.5",
        "@typescript-eslint/eslint-plugin": "^8.28.0",
        "@typescript-eslint/parser": "^8.28.0",
        "eslint": "^9.23.0",
        "eslint-config-prettier": "^10.1.1",
        "eslint-plugin-import": "^2.31.0",
        "eslint-plugin-prettier": "^5.2.5",
        "jest": "^29.7",
        "jest-environment-jsdom": "^29.7.0",
        "prettier": "^3.5.3",
        "rimraf": "^6.0.1",
        "ts-jest": "^29.1",
        "typescript": "^5.7"
    }
=======
  "name": "@pactus-wallet/wallet",
  "version": "0.1.0",
  "description": "Pactus wallet manager",
  "license": "MIT",
  "main": "dist/index.js",
  "types": "dist/index.d.ts",
  "scripts": {
    "build": "tsc",
    "start": "tsc -w",
    "clean": "gts clean",
    "lint": "gts lint",
    "test": "yarn jest",
    "fix": "gts fix",
    "prepare": "yarn gts init -y",
    "compile": "tsc",
    "pretest": "yarn compile",
    "posttest": "yarn lint"
  },
  "dependencies": {
    "@trustwallet/wallet-core": "^4.2.16",
    "argon2-browser": "^1.18.0",
    "long": "^5.2.3"
  },
  "devDependencies": {
    "@types/argon2-browser": "^1.18.4",
    "@types/jest": "^29.5",
    "@types/long": "^5.0.0",
    "@types/node": "^22.7.5",
    "@types/webextension-polyfill": "^0.10.7",
    "@typescript-eslint/eslint-plugin": "^8.28.0",
    "@typescript-eslint/parser": "^8.28.0",
    "bip39": "^3.1.0",
    "eslint": "^8.57.0",
    "eslint-config-prettier": "^9.1.0",
    "eslint-plugin-import": "^2.29.1",
    "eslint-plugin-prettier": "^5.1.3",
    "gts": "^6.0.2",
    "jest": "^29.7",
    "jest-environment-jsdom": "^29.7.0",
    "prettier": "^3.5.3",
    "rimraf": "^6.0.1",
    "ts-jest": "^29.1",
    "typescript": "^5.6.3",
    "webextension-polyfill": "^0.10.0"
  }
>>>>>>> f71f5f3a
}<|MERGE_RESOLUTION|>--- conflicted
+++ resolved
@@ -1,41 +1,4 @@
 {
-<<<<<<< HEAD
-    "name": "@pactus-wallet/wallet",
-    "version": "0.1.0",
-    "description": "Pactus wallet manager",
-    "license": "MIT",
-    "main": "dist/index.js",
-    "types": "dist/index.d.ts",
-    "scripts": {
-        "build": "tsc",
-        "start": "tsc -w",
-        "clean": "rimraf dist",
-        "build:pkg": "yarn build",
-        "test": "jest --forceExit --detectOpenHandles",
-        "test:watch": "jest --watch --forceExit --detectOpenHandles",
-        "lint": "eslint --config eslint.config.cjs 'src/**/*.{ts,tsx}' --fix"
-    },
-    "dependencies": {
-        "@trustwallet/wallet-core": "^4.2.16",
-        "argon2-browser": "^1.18.0"
-    },
-    "devDependencies": {
-        "@types/argon2-browser": "^1.18.4",
-        "@types/jest": "^29.5",
-        "@typescript-eslint/eslint-plugin": "^8.28.0",
-        "@typescript-eslint/parser": "^8.28.0",
-        "eslint": "^9.23.0",
-        "eslint-config-prettier": "^10.1.1",
-        "eslint-plugin-import": "^2.31.0",
-        "eslint-plugin-prettier": "^5.2.5",
-        "jest": "^29.7",
-        "jest-environment-jsdom": "^29.7.0",
-        "prettier": "^3.5.3",
-        "rimraf": "^6.0.1",
-        "ts-jest": "^29.1",
-        "typescript": "^5.7"
-    }
-=======
   "name": "@pactus-wallet/wallet",
   "version": "0.1.0",
   "description": "Pactus wallet manager",
@@ -49,7 +12,7 @@
     "lint": "gts lint",
     "test": "yarn jest",
     "fix": "gts fix",
-    "prepare": "yarn gts init -y",
+    "prepare": "yarn run compile",
     "compile": "tsc",
     "pretest": "yarn compile",
     "posttest": "yarn lint"
@@ -72,14 +35,14 @@
     "eslint-config-prettier": "^9.1.0",
     "eslint-plugin-import": "^2.29.1",
     "eslint-plugin-prettier": "^5.1.3",
-    "gts": "^6.0.2",
+    "glob": "^11.0.1",
+    "gts": "^5.3.1",
     "jest": "^29.7",
     "jest-environment-jsdom": "^29.7.0",
     "prettier": "^3.5.3",
     "rimraf": "^6.0.1",
     "ts-jest": "^29.1",
-    "typescript": "^5.6.3",
+    "typescript": "~5.4.2",
     "webextension-polyfill": "^0.10.0"
   }
->>>>>>> f71f5f3a
 }