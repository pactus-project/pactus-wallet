--- conflicted
+++ resolved
@@ -1,19 +1,3 @@
-<<<<<<< HEAD
-import {WalletCore} from '@trustwallet/wallet-core';
-import {HDWallet} from '@trustwallet/wallet-core/dist/src/wallet-core';
-import * as bip39 from 'bip39';
-import {MnemonicError, StorageError} from './error';
-import {Encrypter} from './encrypter/encrypter';
-import {encodeBech32WithType, generateUUID, sprintf} from './utils';
-import {Amount} from './types/amount';
-import {StorageKey} from './storage-key';
-import {IStorage} from './storage/storage';
-import {NetworkType, WalletID, WalletInfo} from './types/wallet_info';
-import {KeyStore, MnemonicStrength, Vault} from './types/vault';
-import {AddressInfo, Ledger, Purposes} from './types/ledger';
-import * as grpc from '@grpc/grpc-js';
-import {blockchain, blockchainPb} from './grpc';
-=======
 import * as bip39 from 'bip39';
 import { Encrypter } from './encrypter/encrypter';
 import { MnemonicError, StorageError } from './error';
@@ -25,8 +9,9 @@
 import { IStorage } from './storage/storage';
 import { WalletCore } from '@trustwallet/wallet-core';
 import { HDWallet } from '@trustwallet/wallet-core/dist/src/wallet-core';
->>>>>>> 10ea9251
-
+import * as grpc from '@grpc/grpc-js';
+import { blockchain, blockchainPb } from './grpc';
+import { Amount } from './types/amount';
 /**
  * Pactus Wallet Implementation
  * Manages cryptographic operations using Trust Wallet Core
@@ -112,7 +97,7 @@
     const info = new WalletInfo(type, name, walletID, Date.now(), network);
 
     const keyStoreObj: KeyStore = {
-      master_node: {seed: mnemonic},
+      master_node: { seed: mnemonic },
       imported_keys: [],
     };
 
@@ -242,14 +227,8 @@
     );
 
     const hdWallet = await this.hdWallet(password);
-    const privateKey = hdWallet.getKey(
-      this.core.CoinType.pactus,
-      derivationPath
-    );
-    const address = this.core.CoinTypeExt.deriveAddress(
-      this.core.CoinType.pactus,
-      privateKey
-    );
+    const privateKey = hdWallet.getKey(this.core.CoinType.pactus, derivationPath);
+    const address = this.core.CoinTypeExt.deriveAddress(this.core.CoinType.pactus, privateKey);
 
     // Get public key
     const publicKey = privateKey.getPublicKeyEd25519();
@@ -279,10 +258,7 @@
    * @throws An error if the password is incorrect
    */
   async getMnemonic(password: string): Promise<string> {
-    const keyStoreJSON = await this.vault.encrypter.decrypt(
-      this.vault.keyStore,
-      password
-    );
+    const keyStoreJSON = await this.vault.encrypter.decrypt(this.vault.keyStore, password);
     const keyStore = JSON.parse(keyStoreJSON) as KeyStore;
 
     return keyStore.master_node.seed;
@@ -343,6 +319,7 @@
         throw new Error(`Unknown network type: ${this.info.network}`);
     }
   }
+
   /**
    * Get balance for a specific address
    * @param address The address to check balance for
@@ -363,32 +340,30 @@
       const client = this.getGrpcClient();
 
       const accountRequest = new blockchainPb.GetAccountRequest();
+
       accountRequest.setAddress(address);
 
-      return new Promise((resolve, reject) => {
-        client.getAccount(
-          accountRequest,
-          (err: Error | null, response: any) => {
-            if (err) {
-              resolve(Amount.zero());
-              return;
-            }
-
-            const accountInfo = response.getAccount();
-            const balanceStr =
-              accountInfo && accountInfo.getBalance
-                ? accountInfo.getBalance()
-                : '0';
-
-            try {
-              // Create Amount instance from the returned string
-              const amount = new Amount(balanceStr);
-              resolve(amount);
-            } catch (error) {
-              resolve(Amount.zero());
-            }
+      return new Promise(resolve => {
+        // eslint-disable-next-line @typescript-eslint/no-explicit-any
+        client.getAccount(accountRequest, (err: Error | null, response: any) => {
+          if (err) {
+            resolve(Amount.zero());
+
+            return;
           }
-        );
+
+          const accountInfo = response.getAccount();
+          const balanceStr = accountInfo && accountInfo.getBalance ? accountInfo.getBalance() : '0';
+
+          try {
+            // Create Amount instance from the returned string
+            const amount = new Amount(balanceStr);
+
+            resolve(amount);
+          } catch (error) {
+            resolve(Amount.zero());
+          }
+        });
       });
     } catch (error) {
       return Amount.zero();
@@ -400,8 +375,10 @@
    * @private
    * @returns A Blockchain gRPC client
    */
-  private getGrpcClient() {
+  // eslint-disable-next-line @typescript-eslint/no-explicit-any
+  private getGrpcClient(): any {
     const endpoint = 'bootstrap1.pactus.org:50051';
+
     try {
       // Get the BlockchainClient constructor from pactus-grpc
       const BlockchainClient = blockchain.BlockchainClient;
