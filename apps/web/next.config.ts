import CopyPlugin from 'copy-webpack-plugin';
import type { NextConfig } from 'next';
import path from 'path';
import fs from 'fs';

// Resolve the path to the wallet-core.wasm file from the @trustwallet/wallet-core package
const walletCoreWasmPath = require.resolve('@trustwallet/wallet-core/dist/lib/wallet-core.wasm');
const argon2WasmPath = path.resolve(
    __dirname,
    '../../node_modules/argon2-browser/dist/argon2.wasm'
);

// Search for any WASM files in the monorepo packages that might need to be included
const findWasmFiles = (dir: string, fileList: string[] = []): string[] => {
    const files = fs.readdirSync(dir);
    files.forEach(file => {
        const filePath = path.join(dir, file);
        if (fs.statSync(filePath).isDirectory() && !filePath.includes('node_modules')) {
            findWasmFiles(filePath, fileList);
        } else if (file.endsWith('.wasm')) {
            fileList.push(filePath);
        }
    });
    return fileList;
};

// Find all WASM files in the packages directory
const packagesDir = path.resolve(__dirname, '../../packages');
const wasmFiles = findWasmFiles(packagesDir);

const nextConfig: NextConfig = {
    // Configure the output to be static export
    output: 'export',
    // Transpile packages from the monorepo
    transpilePackages: ['@pactus-wallet/wallet'],
    webpack: (config, { isServer, dev }) => {
        // Enable WebAssembly support
        config.experiments = {
            asyncWebAssembly: true,
            ...config.experiments
        };

        // Use webpack 5's Asset Modules instead of file-loader
        config.module.rules.unshift({
            test: /\.wasm$/,
            type: 'asset/resource',
            generator: {
                filename: 'static/wasm/[name].[hash][ext]'
            }
        });

        // Configure the publicPath to correctly load WASM files
        config.output.publicPath = '/_next/';

        if (!isServer) {
<<<<<<< HEAD
            // Copy patterns for the CopyPlugin
            const copyPatterns = [
                {
                    from: walletCoreWasmPath,
                    to: 'static/chunks/app/'
                },
=======
            // Add the CopyPlugin to copy the wallet-core.wasm file to the original paths
            config.plugins.push(
                new CopyPlugin({
                    patterns: [
                        {
                            // Copy the wallet-core.wasm file to the same paths as before
                            // to 'static/chunks/app/' in development mode and to 'static/chunks/' in production
                            from: walletCoreWasmPath,
                            to: dev ? 'static/chunks/app/' : 'static/chunks/'
                        }
                    ]
                })
            );
            
            // Additional copy plugin for argon2.wasm and other package WASM files
            const additionalPatterns = [
>>>>>>> 504e6f4b
                {
                    from: argon2WasmPath,
                    to: 'static/chunks/app/'
                }
            ];

            // Add any additional WASM files found in packages
            wasmFiles.forEach(wasmFile => {
                additionalPatterns.push({
                    from: wasmFile,
                    to: 'static/chunks/app/'
                });
            });
            
            // Add a separate CopyPlugin for the additional WASM files
            if (additionalPatterns.length > 0) {
                config.plugins.push(
                    new CopyPlugin({
                        patterns: additionalPatterns
                    })
                );
            }

            // Set fallback for the 'fs' module to false to avoid issues in the browser
            config.resolve.fallback = {
                ...config.resolve.fallback,
                fs: false
            };
        }

        return config;
    }
};

export default nextConfig;<|MERGE_RESOLUTION|>--- conflicted
+++ resolved
@@ -53,14 +53,6 @@
         config.output.publicPath = '/_next/';
 
         if (!isServer) {
-<<<<<<< HEAD
-            // Copy patterns for the CopyPlugin
-            const copyPatterns = [
-                {
-                    from: walletCoreWasmPath,
-                    to: 'static/chunks/app/'
-                },
-=======
             // Add the CopyPlugin to copy the wallet-core.wasm file to the original paths
             config.plugins.push(
                 new CopyPlugin({
@@ -77,7 +69,6 @@
             
             // Additional copy plugin for argon2.wasm and other package WASM files
             const additionalPatterns = [
->>>>>>> 504e6f4b
                 {
                     from: argon2WasmPath,
                     to: 'static/chunks/app/'
