'use client';
import React, { Suspense, useCallback, useContext, useEffect, useState } from 'react';
import Image from 'next/image';
import { copyIcon, showPasswordIcon, simpleLogo, successIcon } from '@/assets';
import SendPac from '@/components/send';
import BridgePac from '@/components/bridge';
import { useAccount } from '@/wallet/hooks/use-account';
import { useSearchParams } from 'next/navigation';
import { useBalance } from '@/wallet/hooks/use-balance';
import ShowPrivateKeyModal from '@/components/password-modal';
import { WalletContext } from '@/wallet';
import { useI18n } from '@/utils/i18n';
import Typography from '../../components/common/Typography';
import QRCode from 'react-qr-code';
import Button from '@/components/Button';
import AddressInfoModal from '@/components/address-infom-modal';
import Skeleton from '@/components/common/skeleton/Skeleton';
import pacviewIcon from '@/assets/images/icons/pacview-icon.svg';
import linkIcon from '@/assets/images/icons/link-icon.svg';
import TransactionsHistory from '@/components/transactions-history';
import { fetchAccountTransactions, Transaction } from '@/services/transaction';

const Wallet = () => {
  const { wallet, setHeaderTitle } = useContext(WalletContext);
  const [copied, setCopied] = useState(false);
  const [showPasswordModal, setShowPasswordModal] = useState(false);
  const [showPublicKeyModal, setShowPublicKeyModal] = useState(false);
  const { getAccountByAddress } = useAccount();
  const searchParams = useSearchParams();
  const address = searchParams?.get('address') ?? '';
  const addressData = address ? getAccountByAddress(address) : null;
  const { balance, isLoading: balanceLoading } = useBalance(addressData?.address);
  const { t } = useI18n();

  // Transaction loading state
  const [transactions, setTransactions] = useState<Transaction[]>([]);
  const [pageNo, setPageNo] = useState(1);
  const [hasMore, setHasMore] = useState(true);
  const [isLoadingTransactions, setIsLoadingTransactions] = useState(false);
  const [hasTransactionError, setHasTransactionError] = useState(false);

  const handleCopy = () => {
    navigator.clipboard.writeText(addressData?.address ?? '');
    setCopied(true);
    setTimeout(() => setCopied(false), 2000);
  };

  const handleShowPrivateKey = () => {
    setShowPasswordModal(true);
  };

  const handleViewOnPacviewer = () => {
    if (wallet?.isTestnet()) {
      window.open(`https://phoenix.pacviewer.com/address/${address}`, '_blank');
    } else {
      window.open(`https://pacviewer.com/address/${address}`, '_blank');
    }
  };

  const loadTransactions = useCallback(async () => {
    if (!addressData?.address || isLoadingTransactions || !hasMore) return;

    setIsLoadingTransactions(true);
    setHasTransactionError(false);
    try {
      const response = await fetchAccountTransactions(addressData.address, pageNo);
      const { data: { data: newTransactions, total_items: totalItems } } = response;

      setTransactions(prev => [...prev, ...newTransactions]);
      setHasMore(transactions.length + newTransactions.length < totalItems);
      setPageNo(prev => prev + 1);
    } catch (error) {
      console.error('Failed to load transactions:', error);
      setHasTransactionError(true);
    } finally {
      setIsLoadingTransactions(false);
    }
  }, [addressData?.address, pageNo, hasMore, isLoadingTransactions, transactions.length]);

  // Reset transactions when address changes
  useEffect(() => {
    setTransactions([]);
    setPageNo(1);
    setHasMore(true);
    setHasTransactionError(false);
    loadTransactions();
  }, [addressData?.address]);

  useEffect(() => {
    setHeaderTitle(`🤝 ${addressData?.label ?? ''}`);
  }, [addressData?.label, setHeaderTitle]);

  return (
    <Suspense fallback={<div>{t('loading')}</div>}>
      <div className="pt-4 px-4 md:px-7">
        <section className="w-full ml-auto bg-surface-medium rounded-md shadow-inset">
          <div className="flex gap-4 md:gap-6 p-4 md:p-6 w-full">
            <div className="flex flex-col justify-center bg-white rounded-md p-4 w-[214px] h-[214px] min-w-[214px] min-h-[214px]">
              <QRCode
                value={addressData?.address ?? ''}
                level="H"
                size={214}
                aria-label="QR code for wallet address"
                className="rounded-md w-full h-full"
              />
            </div>
            <div className="w-full flex flex-col">
              <div className="flex items-center">
                <Typography variant="body1" color="text-quaternary" className="font-medium">
                  {t('balance')}
                </Typography>
                <button
                  className="ml-auto"
                  onClick={handleShowPrivateKey}
                  title={t('showPrivateKey')}
                >
                  <Image src={showPasswordIcon} alt="" width={24} height={24} />
                </button>
              </div>

<<<<<<< HEAD
              {balanceLoading ? (
                <Skeleton radius="6px" width="400px" height="45px" />
=======
              {isLoading ? (
                <Skeleton radius="6px" width="100px" height="30px" />
>>>>>>> 5eae7aa8
              ) : (
                <div className="flex items-center gap-2">
                  <Image src={simpleLogo} alt="Pactus logo" />
                  <Typography
                    variant="h1"
                    color="text-quaternary"
                    className="font-medium text-[24px] md:text-[30px]"
                  >
                    {balance}
                  </Typography>
                  <Typography variant="h2" color="text-disabled" className="font-medium mt-1">
                    PAC
                  </Typography>
                </div>
              )}

              <div className="flex flex-col gap-2 pt-4">
                <Typography variant="caption1" color="text-quaternary">
                  {t('accountAddress')}:
                </Typography>
                <div className="flex items-center gap-2">
                  <Typography variant="caption1" className="break-all">
                    {addressData?.address ?? ''}
                  </Typography>
                  <button
                    onClick={handleCopy}
                    aria-label="Copy address to clipboard"
                    title="Copy address to clipboard"
                    className="flex-shrink-0 w-fit"
                  >
                    <Image
                      src={copied ? successIcon : copyIcon}
                      alt={copied ? 'Copied successfully' : 'Copy to clipboard'}
                      width={25} height={25}
                    />
                  </button>
                  <button onClick={() => setShowPublicKeyModal(true)} title={t('showPublicKey')}>
                    <Image src={linkIcon} alt="" width={24} height={24} />
                  </button>
                </div>
              </div>

              <div className="flex flex-wrap gap-2 pt-4">
                <SendPac address={addressData?.address ?? ''} />
                <BridgePac />
                <Button
                  variant="secondary"
                  size="small"
                  onClick={handleViewOnPacviewer}
                  aria-label={t('bridge')}
                  className="w-fit h-[38px]"
                  fullWidth
                  startIcon={
                    <Image src={pacviewIcon} alt="" width={20} height={20} aria-hidden="true" />
                  }
                >
                  {t('checkOnExplorer')}
                </Button>
              </div>
            </div>
          </div>
        </section>

        <section className="w-full ml-auto bg-surface-medium rounded-md mt-4">
          <div className="p-4">
            <TransactionsHistory
              transactions={transactions}
              onLoadMore={loadTransactions}
              isLoading={isLoadingTransactions}
              hasMore={hasMore}
              hasError={hasTransactionError}
            />
          </div>
        </section>
      </div>
      <ShowPrivateKeyModal
        isOpen={showPasswordModal}
        onClose={() => setShowPasswordModal(false)}
        address={addressData?.address ?? ''}
      />
      <AddressInfoModal
        isOpen={showPublicKeyModal}
        onClose={() => setShowPublicKeyModal(false)}
        privateKeyHex={wallet?.getAddressInfo(address)?.publicKey ?? ''}
        title={t('showPublicKey')}
        label={t('publicKey')}
        copyTitle={t('copyPublicKey')}
        extraInfo={wallet?.getAddressInfo(address)?.path}
        extraInfoTitle={t('hdPath')}
        extraInfoCopyTitle={t('copyHDPath')}
      />
    </Suspense>
  );
};

export default Wallet;<|MERGE_RESOLUTION|>--- conflicted
+++ resolved
@@ -118,13 +118,8 @@
                 </button>
               </div>
 
-<<<<<<< HEAD
-              {balanceLoading ? (
-                <Skeleton radius="6px" width="400px" height="45px" />
-=======
               {isLoading ? (
                 <Skeleton radius="6px" width="100px" height="30px" />
->>>>>>> 5eae7aa8
               ) : (
                 <div className="flex items-center gap-2">
                   <Image src={simpleLogo} alt="Pactus logo" />
