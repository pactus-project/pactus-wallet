'use client';
import React, { Suspense, useCallback, useContext, useEffect, useState } from 'react';
import Image from 'next/image';
import { copyIcon, pactusLogo, showPasswordIcon, simpleLogo, successIcon } from '@/assets';
import SendPac from '@/components/send';
import BridgePac from '@/components/bridge';
import { useAccount } from '@/wallet/hooks/use-account';
import { useSearchParams } from 'next/navigation';
import { useBalance } from '@/wallet/hooks/use-balance';
import ShowPrivateKeyModal from '@/components/password-modal';
import { WalletContext } from '@/wallet';
import { useI18n } from '@/utils/i18n';
import Typography from '../../components/common/Typography';
import QRCode from 'react-qr-code';
import Button from '@/components/Button';
import AddressInfoModal from '@/components/address-infom-modal';
import Skeleton from '@/components/common/skeleton/Skeleton';
import pacviewIcon from '@/assets/images/icons/pacview-icon.svg';
import linkIcon from '@/assets/images/icons/link-icon.svg';
<<<<<<< HEAD
import TransactionsHistory from '@/components/transactions-history';
import { fetchAccountTransactions, Transaction } from '@/services/transaction';

=======
import { formatPactusAddress } from '../../utils/common';
import { PACVIEWER_URL } from '../../utils/constants';
>>>>>>> 17d2f717
const Wallet = () => {
  const { wallet, setHeaderTitle } = useContext(WalletContext);
  const [copied, setCopied] = useState(false);
  const [showPasswordModal, setShowPasswordModal] = useState(false);
  const [showPublicKeyModal, setShowPublicKeyModal] = useState(false);
  const { getAccountByAddress } = useAccount();
  const searchParams = useSearchParams();
  const address = searchParams?.get('address') ?? '';
  const addressData = address ? getAccountByAddress(address) : null;
  const { balance, isLoading } = useBalance(addressData?.address);
  const { t } = useI18n();

  // Transaction loading state
  const [transactions, setTransactions] = useState<Transaction[]>([]);
  const [pageNo, setPageNo] = useState(1);
  const [hasMore, setHasMore] = useState(true);
  const [isLoadingTransactions, setIsLoadingTransactions] = useState(false);
  const [hasTransactionError, setHasTransactionError] = useState(false);

  const handleCopy = () => {
    navigator.clipboard.writeText(addressData?.address ?? '');
    setCopied(true);
    setTimeout(() => setCopied(false), 2000);
  };

  const handleShowPrivateKey = () => {
    setShowPasswordModal(true);
  };

<<<<<<< HEAD
  const handleViewOnPacviewer = () => {
=======
  useEffect(() => {
    setHeaderTitle(`🤝 ${addressData?.label ?? ''}`);
  });

  const handleViewOnExplorer = () => {
>>>>>>> 17d2f717
    if (wallet?.isTestnet()) {
      window.open(`${PACVIEWER_URL.TESTNET}/address/${address}`, '_blank');
    } else {
      window.open(`${PACVIEWER_URL.MAINNET}/address/${address}`, '_blank');
    }
  };

  const loadTransactions = useCallback(async () => {
    if (!addressData?.address || isLoadingTransactions || !hasMore) return;

    setIsLoadingTransactions(true);
    setHasTransactionError(false);
    try {
      const response = await fetchAccountTransactions(addressData.address, pageNo);
      const { data: { data: newTransactions, total_items: totalItems } } = response;

      setTransactions(prev => [...prev, ...newTransactions]);
      setHasMore(transactions.length + newTransactions.length < totalItems);
      setPageNo(prev => prev + 1);
    } catch (error) {
      console.error('Failed to load transactions:', error);
      setHasTransactionError(true);
    } finally {
      setIsLoadingTransactions(false);
    }
  }, [addressData?.address, pageNo, hasMore, isLoadingTransactions, transactions.length]);

  // Reset transactions when address changes
  useEffect(() => {
    setTransactions([]);
    setPageNo(1);
    setHasMore(true);
    setHasTransactionError(false);
    loadTransactions();
  }, [addressData?.address]);

  useEffect(() => {
    setHeaderTitle(`🤝 ${addressData?.label ?? ''}`);
  }, [addressData?.label, setHeaderTitle]);

  return (
    <Suspense fallback={<div>{t('loading')}</div>}>
      <div className="pt-4 px-4 md:px-7 pb-7">
        <section className="w-full ml-auto bg-surface-medium rounded-md shadow-inset">
          <div className="flex gap-4 md:gap-6 p-4 md:p-6 w-full">
            <div className="relative h-fit">
              <div className="flex flex-col justify-center bg-white rounded-md p-4 w-[214px] h-[214px] min-w-[214px] min-h-[214px]">
                <QRCode
                  value={formatPactusAddress(addressData?.address ?? '')}
                  level="H"
                  size={214}
                  aria-label="QR code for wallet address"
                  className="rounded-md w-full h-full"
                />
              </div>
              <div className="absolute top-1/2 left-1/2 w-[48px] h-[48px] rounded-full overflow-hidden bg-white flex items-center justify-center transform -translate-x-1/2 -translate-y-1/2">
                <Image unoptimized src={pactusLogo} alt="" width={40} height={40} />
              </div>
            </div>
            <div className="w-full flex flex-col">
              <div className="flex items-center">
                <Typography variant="body1" color="text-quaternary" className="font-medium">
                  {t('balance')}
                </Typography>
                <button
                  className="ml-auto"
                  onClick={handleShowPrivateKey}
                  title={t('showPrivateKey')}
                >
                  <Image src={showPasswordIcon} alt="" width={24} height={24} />
                </button>
              </div>

              {isLoading ? (
                <Skeleton width="100px" height="30px" />
              ) : (
                <div className="flex items-center gap-2">
                  <Image src={simpleLogo} alt="Pactus logo" />
                  <Typography
                    variant="h1"
                    color="text-quaternary"
                    className="font-medium text-[24px] md:text-[30px]"
                  >
                    {balance}
                  </Typography>
                  <Typography variant="h2" color="text-disabled" className="font-medium mt-1">
                    PAC
                  </Typography>
                </div>
              )}

              <div className="flex flex-col gap-2 pt-4">
                <Typography variant="caption1" color="text-quaternary">
                  {t('accountAddress')}:
                </Typography>
                <div className="flex items-center gap-2">
                  <Typography variant="caption1" className="break-all">
                    {addressData?.address ?? ''}
                  </Typography>
                  <button
                    onClick={handleCopy}
                    aria-label="Copy address to clipboard"
                    title="Copy address to clipboard"
                    className="flex-shrink-0 w-fit"
                  >
                    <Image
                      src={copied ? successIcon : copyIcon}
                      alt={copied ? 'Copied successfully' : 'Copy to clipboard'}
                      width={25} height={25}
                    />
                  </button>
                  <button
                    onClick={() => setShowPublicKeyModal(true)}
                    title={t('showPublicKey')}
                    className="flex-shrink-0 w-fit"
                  >
                    <Image src={linkIcon} alt="" width={24} height={24} />
                  </button>
                </div>
              </div>

              <div className="flex flex-wrap gap-2 pt-4">
                <SendPac address={addressData?.address ?? ''} />
                <BridgePac />
                <Button
                  variant="secondary"
                  size="small"
                  onClick={handleViewOnExplorer}
                  aria-label={t('bridge')}
                  className="w-fit h-[38px]"
                  fullWidth
                  startIcon={
                    <Image src={pacviewIcon} alt="" width={20} height={20} aria-hidden="true" />
                  }
                >
                  {t('checkOnExplorer')}
                </Button>
              </div>
            </div>
          </div>
        </section>

        <section className="w-full ml-auto bg-surface-medium rounded-md mt-4">
          <div>
            <TransactionsHistory
              transactions={transactions}
              onLoadMore={loadTransactions}
              isLoading={isLoadingTransactions}
              hasMore={hasMore}
              hasError={hasTransactionError}
            />
          </div>
        </section>
      </div>
      <ShowPrivateKeyModal
        isOpen={showPasswordModal}
        onClose={() => setShowPasswordModal(false)}
        address={addressData?.address ?? ''}
      />
      <AddressInfoModal
        isOpen={showPublicKeyModal}
        onClose={() => setShowPublicKeyModal(false)}
        privateKeyHex={wallet?.getAddressInfo(address)?.publicKey ?? ''}
        title={t('showPublicKey')}
        label={t('publicKey')}
        copyTitle={t('copyPublicKey')}
        extraInfo={wallet?.getAddressInfo(address)?.path}
        extraInfoTitle={t('hdPath')}
        extraInfoCopyTitle={t('copyHDPath')}
      />
    </Suspense>
  );
};

export default Wallet;<|MERGE_RESOLUTION|>--- conflicted
+++ resolved
@@ -17,14 +17,11 @@
 import Skeleton from '@/components/common/skeleton/Skeleton';
 import pacviewIcon from '@/assets/images/icons/pacview-icon.svg';
 import linkIcon from '@/assets/images/icons/link-icon.svg';
-<<<<<<< HEAD
 import TransactionsHistory from '@/components/transactions-history';
 import { fetchAccountTransactions, Transaction } from '@/services/transaction';
 
-=======
 import { formatPactusAddress } from '../../utils/common';
 import { PACVIEWER_URL } from '../../utils/constants';
->>>>>>> 17d2f717
 const Wallet = () => {
   const { wallet, setHeaderTitle } = useContext(WalletContext);
   const [copied, setCopied] = useState(false);
@@ -54,15 +51,7 @@
     setShowPasswordModal(true);
   };
 
-<<<<<<< HEAD
-  const handleViewOnPacviewer = () => {
-=======
-  useEffect(() => {
-    setHeaderTitle(`🤝 ${addressData?.label ?? ''}`);
-  });
-
   const handleViewOnExplorer = () => {
->>>>>>> 17d2f717
     if (wallet?.isTestnet()) {
       window.open(`${PACVIEWER_URL.TESTNET}/address/${address}`, '_blank');
     } else {
