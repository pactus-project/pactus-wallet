--- conflicted
+++ resolved
@@ -9,11 +9,6 @@
 
 
 import './style.css';
-<<<<<<< HEAD
-
-=======
-import dynamic from 'next/dynamic';
->>>>>>> 3bfdc939
 import ChooseNameWallet from './components/choose-name-wallet';
 const GetStartedContent = () => {
   const searchParams = useSearchParams();
