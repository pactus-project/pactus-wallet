--- conflicted
+++ resolved
@@ -1,27 +1,3 @@
-<<<<<<< HEAD
-.titer-GetStarted {
-  width: 100%;
-  max-width: 1000px;
-}
-
-.container-GetStarted h1 {
-  color: #fff;
-  font-family: Inter;
-  font-size: 45px;
-  font-style: normal;
-  font-weight: 600;
-  line-height: 53.667px;
-  /* 119.259% */
-}
-
-.container-GetStarted h1 span {
-  font-weight: 500;
-  font-size: 30px;
-}
-
-.gradient-GetStarted {
-  background: linear-gradient(86deg, #0fef9e 50.51%, #064560 105.09%);
-=======
 .welcome {
   display: flex;
   flex-direction: column;
@@ -53,88 +29,11 @@
 .welcome__brand {
   margin-left: var(--spacing-xs);
   background: var(--gradient-primary);
->>>>>>> b813ae57
   background-clip: text;
   -webkit-background-clip: text;
   -webkit-text-fill-color: transparent;
 }
 
-<<<<<<< HEAD
-.section1-GetStarted {
-  display: flex;
-  justify-content: center;
-  align-items: center;
-}
-
-.slogans-GetStarted {
-  display: flex;
-  flex-direction: column;
-  max-width: 600px;
-  gap: 15px;
-}
-
-.slogans-GetStarted > div {
-  display: flex;
-  gap: 8px;
-}
-
-.slogans-GetStarted > div h3 {
-  color: #fff;
-  font-size: 18px;
-  font-style: normal;
-  font-weight: 500;
-  line-height: 30px;
-}
-
-.slogans-GetStarted > div p {
-  color: #fff;
-  font-size: 15px;
-  font-style: normal;
-  font-weight: 400;
-  line-height: 30px;
-}
-
-.letsCta-GetStarted {
-  display: flex;
-  flex-direction: column;
-  width: 100%;
-  max-width: 1000px;
-  gap: var(--spacing-md);
-}
-/* On mobile - center the button */
-@media (max-width: var(--bp-tablet)) {
-  .letsCta-GetStarted {
-    align-items: center;
-  }
-}
-
-/* On desktop - align left */
-@media (min-width: vaar(--bp-tablet)) {
-  .letsCta-GetStarted {
-    align-items: flex-start;
-  }
-}
-
-.letsCta-GetStarted > div {
-  display: flex;
-  gap: 5px;
-  align-items: center;
-}
-
-.letsCta-GetStarted p {
-  color: #fff;
-  font-size: 12px;
-  font-style: normal;
-  font-weight: 400;
-  line-height: 30px;
-  cursor: pointer;
-  -moz-user-select: none;
-  -khtml-user-select: none;
-  -webkit-user-select: none;
-  -ms-user-select: none;
-  user-select: none;
-  /* 250% */
-=======
 /* Content section */
 .welcome__content {
   display: flex;
@@ -303,5 +202,4 @@
   .welcome__link {
     transition: none;
   }
->>>>>>> b813ae57
 }