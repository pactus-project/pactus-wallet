'use client'
import { addWalletLottie, existingWalletIcon, newWalletIcon } from '@/assets'
import Image from 'next/image'
import React from 'react'
import './style.css'
import dynamic from 'next/dynamic'
import { useRouter } from 'next/navigation'
import BorderBeam from '@/components/border-beam'
import { useI18n } from '@/utils/i18n'
const LottiePlayer = dynamic(() => import('react-lottie-player'), { ssr: false });


const AddWallet = () => {
    const navigate = useRouter().push;
    const { t } = useI18n();
    
    return (
        <div className='container-addwallet' >
<<<<<<< HEAD
            <LottiePlayer
                animationData={addWalletLottie}
                loop={true}
                play
                style={{ height: '400px' }}
            />
            <h1>{t('addWallet')}</h1>
            <p>{t('addWalletDescription')}</p>
=======
            <div style={{ height: '400px' }}>
                <LottiePlayer
                    animationData={addWalletLottie}
                    loop={true}
                    play
                />
            </div>
            <h1>Add Wallet</h1>
            <p>Easily create a new wallet or import an existing one to manage your digital assets securely.</p>
>>>>>>> f2bb4968
            <div className='ctas-addwallet' >
                <button id='newWalletButton' onClick={() => navigate('/get-started?step=recovery-phrase')}  >
                    <Image src={newWalletIcon} alt='newWalletIcon' />
                    <div><h3>{t('newWallet')}</h3><p>{t('newWalletDescription')}</p></div>
                    <BorderBeam
                        duration={4}
                        size={300}
                        colorFrom='#064560'
                        colorTo='#0FEF9E'
                        boxShadow={{
                            color: '#0FEF9E',
                            blur: 95,
                            spread: -60
                        }}
                        parentId="newWalletButton"
                        showOnHover={true}
                    />
                </button>
                <button id='ExistingWalletButton' onClick={() => navigate('/get-started?step=import-wallet')} >
                    <Image src={existingWalletIcon} alt='newWalletIcon' />
                    <div><h3>{t('existingWallet')}</h3>
                        <p>{t('existingWalletDescription')}
                        </p>
                    </div>
                    <BorderBeam
                        duration={4}
                        size={300}
                        colorFrom='#064560'
                        colorTo='#0FEF9E'
                        boxShadow={{
                            color: '#0FEF9E',
                            blur: 95,
                            spread: -60
                        }}
                        parentId="ExistingWalletButton"
                        showOnHover={true}
                    />
                </button>
            </div>
        </div>
    )
}

export default AddWallet<|MERGE_RESOLUTION|>--- conflicted
+++ resolved
@@ -16,16 +16,6 @@
     
     return (
         <div className='container-addwallet' >
-<<<<<<< HEAD
-            <LottiePlayer
-                animationData={addWalletLottie}
-                loop={true}
-                play
-                style={{ height: '400px' }}
-            />
-            <h1>{t('addWallet')}</h1>
-            <p>{t('addWalletDescription')}</p>
-=======
             <div style={{ height: '400px' }}>
                 <LottiePlayer
                     animationData={addWalletLottie}
@@ -33,9 +23,8 @@
                     play
                 />
             </div>
-            <h1>Add Wallet</h1>
-            <p>Easily create a new wallet or import an existing one to manage your digital assets securely.</p>
->>>>>>> f2bb4968
+            <h1>{t('addWallet')}</h1>
+            <p>{t('addWalletDescription')}</p>
             <div className='ctas-addwallet' >
                 <button id='newWalletButton' onClick={() => navigate('/get-started?step=recovery-phrase')}  >
                     <Image src={newWalletIcon} alt='newWalletIcon' />
