--- conflicted
+++ resolved
@@ -4,11 +4,8 @@
 import React, { useState } from 'react'
 import './style.css'
 import { useRouter } from 'next/navigation'
-<<<<<<< HEAD
+import * as bip39 from 'bip39';
 import { useI18n } from '@/utils/i18n';
-=======
-import * as bip39 from 'bip39';
->>>>>>> f2bb4968
 const LottiePlayer = dynamic(() => import('react-lottie-player'), { ssr: false });
 const ImportWallet = () => {
     const [wordCount, setWordCount] = useState(24);
@@ -40,7 +37,7 @@
         
         // Validate the mnemonic using BIP39
         if (!validateMnemonic()) {
-            setError('Invalid recovery phrase. Please check your words and try again.');
+            setError(t('invalidSeedPhrase'));
             return;
         }
         
@@ -97,19 +94,6 @@
 
     return (
         <div className='container-ImportWallet'>
-<<<<<<< HEAD
-            <LottiePlayer
-                animationData={importWalletLottie}
-                loop={true}
-                play
-                style={{ height: '200px' }}
-            />
-            <h1>{t('importExistingWallet')}</h1>
-            <p>{t('importWalletDescription')}</p>
-            <select defaultValue={24} onChange={(e) => handleWordCountChange(parseInt(e.target.value))}>
-                <option value={12}>{t('twelveWords')}</option>
-                <option value={24}>{t('twentyFourWords')}</option>
-=======
             <div style={{ height: '200px' }}>
                 <LottiePlayer
                     animationData={importWalletLottie}
@@ -118,12 +102,11 @@
                     style={{ height: '200px' }}
                 />
             </div>
-            <h1>Import Existing Wallet</h1>
-            <p>Restore access to your wallet by securely entering your 12 or 24-word recovery phrase.</p>
+            <h1>{t('importExistingWallet')}</h1>
+            <p>{t('importWalletDescription')}</p>
             <select value={wordCount} onChange={(e) => handleWordCountChange(parseInt(e.target.value))}>
-                <option value={12}>12 Words</option>
-                <option value={24}>24 Words</option>
->>>>>>> f2bb4968
+                <option value={12}>{t('twelveWords')}</option>
+                <option value={24}>{t('twentyFourWords')}</option>
             </select>
             <div id='recoveryPhraseStep2-parent' className='seed-ImportWallet'>
                 {Array.from({ length: wordCount }).map((_, index) => (
