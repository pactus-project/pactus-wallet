'use client';
import { emojis, walletNameLottie } from '@/assets';
import React, { useState } from 'react';
import './style.css';
import dynamic from 'next/dynamic';
import { useAccount, useRestoreWallet, useWallet } from '@/wallet';
import { useRouter } from 'next/navigation';
import Loading from '@/components/loading';
import { useI18n } from '@/utils/i18n';
const LottiePlayer = dynamic(() => import('react-lottie-player'), { ssr: false });
const ChooseNameWallet = () => {
    const { setWalletName, walletName, password } = useWallet();
    const { restoreWallet, restorationError } = useRestoreWallet();
    const [isLoading, setIsLoading] = useState(false);
    const { createAddress } = useAccount();
    const router = useRouter();
    const { t } = useI18n();

    const handleCreateWallet = async () => {
        try {
            setIsLoading(true);
            const wallet = await restoreWallet();
            await new Promise(resolve => setTimeout(resolve, 1000));
            if (wallet) {
                await createAddress(t('account1'), password, wallet,);
                router.replace('/');
            } else {
                setIsLoading(false);
            }

        } catch {
            setIsLoading(false);
        }
    }

    return (
        <div className="container-ChooseNameWallet">
            {isLoading && <Loading />}
<<<<<<< HEAD
            <div className='lottie-ChooseNameWallet' >
                <LottiePlayer
                    animationData={walletNameLottie}
                    loop={false}
                    play
                    className='lottie-ChooseNameWallet'
                />
            </div>

            <h1>Name your Wallet</h1>
=======
            <LottiePlayer
                animationData={walletNameLottie}
                loop={false}
                play
                style={{ height: '200px' }}
            />
            <h1>{t('nameYourWallet')}</h1>
>>>>>>> 10ea9251
            <p>
                {t('walletNameDescription')}
            </p>
            <div className="input-ChooseNameWallet">
                <input
                    type="text"
                    placeholder={t('walletNamePlaceholder')}
                    onChange={e => setWalletName(e.target.value)}
                />
            </div>
            <div className="emoji-ChooseNameWallet">
                {emojis.map((emoji, index) => (
                    <button key={`${index}-emoji`}>{emoji}</button>
                ))}
            </div>
            <button
                className="cta-ChooseNameWallet"
                disabled={walletName.length == 0}
                onClick={() => { handleCreateWallet() }}
            >
                {t('finish')}
            </button>
            {restorationError && <p style={{ color: '#FF6B6B' }}>{restorationError}</p>}
        </div>
    );
};

export default ChooseNameWallet;<|MERGE_RESOLUTION|>--- conflicted
+++ resolved
@@ -36,7 +36,7 @@
     return (
         <div className="container-ChooseNameWallet">
             {isLoading && <Loading />}
-<<<<<<< HEAD
+
             <div className='lottie-ChooseNameWallet' >
                 <LottiePlayer
                     animationData={walletNameLottie}
@@ -46,16 +46,8 @@
                 />
             </div>
 
-            <h1>Name your Wallet</h1>
-=======
-            <LottiePlayer
-                animationData={walletNameLottie}
-                loop={false}
-                play
-                style={{ height: '200px' }}
-            />
-            <h1>{t('nameYourWallet')}</h1>
->>>>>>> 10ea9251
+         <h1>{t('nameYourWallet')}</h1>
+
             <p>
                 {t('walletNameDescription')}
             </p>
