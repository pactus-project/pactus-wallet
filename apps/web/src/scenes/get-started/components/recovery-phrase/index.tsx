import { generateRecoverySeedLottie, writePaperLottie } from '@/assets'
import React, { useState, useEffect } from 'react'
import './style.css'
import { useRouter } from 'next/navigation'
import * as bip39 from 'bip39';
import dynamic from 'next/dynamic'
import BorderBeam from '@/components/border-beam'
import { useWallet } from '@/wallet'
import { useI18n } from '@/utils/i18n'

const LottiePlayer = dynamic(() => import('react-lottie-player'), { ssr: false });
const RecoveryPhrase = () => {
    const [step, setStep] = useState(1);
    const [wordCount, setWordCount] = useState(24);
    const [walletSeeds, setWalletSeeds] = useState<string[]>([]);
    const [validationIndexes, setValidationIndexes] = useState<number[]>([]);
    const [userInputs, setUserInputs] = useState({});
    const [inputErrors, setInputErrors] = useState({});
    const navigate = useRouter().push;
    const { setMnemonic } = useWallet();
<<<<<<< HEAD
=======
    const { t } = useI18n();
>>>>>>> 10ea9251

    // Generate recovery phrase when the component loads or word count changes
    useEffect(() => {
        generateRecoveryPhrase(wordCount);
    }, [wordCount]);

    // Function to generate a recovery phrase using BIP39
    const generateRecoveryPhrase = async (count) => {
        const mnemonic = bip39.generateMnemonic((count === 12 ? 128 : 256));
        const words = mnemonic.split(' ');
        setWalletSeeds(words);

        // Select 4 random indexes for validation
        const indexes: number[] = [];
        const numValidationWords = count === 12 ? 4 : 8;
        while (indexes.length < numValidationWords) {
            const randomIndex = Math.floor(Math.random() * count);
            if (!indexes.includes(randomIndex)) {
                indexes.push(randomIndex);
            }
        }
        setValidationIndexes(indexes);
        setUserInputs({});
        setInputErrors({});
    };

    // Handle user input changes
    const handleInputChange = (index, value) => {
        setUserInputs({ ...userInputs, [index]: value });

        // Validate input and apply color styles
        const errors = { ...inputErrors };
        if (value.trim() !== walletSeeds[index]) {
            errors[index] = 'error';  // Incorrect input
        } else {
            errors[index] = 'success';  // Correct input
        }

        setInputErrors(errors);
    };

    // Validate user inputs before proceeding
    const validateInputs = () => {
        const errors = {};
        let allInputsValid = true;
        validationIndexes.forEach((index) => {
            if (userInputs[index]?.trim() !== walletSeeds[index]) {
                errors[index] = 'error'; // Incorrect input
                allInputsValid = false;
            }
        });

        // If errors exist, display them and prevent navigation
        if (allInputsValid) {
            setMnemonic(walletSeeds.join(' '))
            navigate('/get-started?step=master-password'); // Proceed if all inputs are correct
        } else {
            setInputErrors(errors); // Display error feedback
        }
    };

    // Check if the "Confirm" button should be enabled
    const isConfirmButtonDisabled = () => {
        // Disable button if there are any errors or any input is empty
        let hasError = false;
        let hasEmptyInput = false;

        validationIndexes.forEach((index) => {
            if (!userInputs[index]?.trim()) {
                hasEmptyInput = true;
            }
            if (inputErrors[index] === 'error') {
                hasError = true;
            }
        });

        return hasError || hasEmptyInput;
    };

    return (
        <div className='container-RecoveryPhrase'>
            {step === 1 &&
                <div className='hint-RecoveryPhrase'>
<<<<<<< HEAD
                    <div className='lottie-RecoveryPhrase' >
                        <LottiePlayer
                            animationData={writePaperLottie}
                            loop={true}
                            play
                            className='lottie-RecoveryPhrase'
                        />
                    </div>

                    <h1>Write Down Your Recovery Phrase</h1>
                    <p>Your recovery phrase is the only way to restore access to your wallet if you lose your device.
                        We strongly recommend writing it down on paper and keeping it in a safe place.</p>
=======
                    <LottiePlayer
                        animationData={writePaperLottie}
                        loop={true}
                        play
                        style={{ height: '300px' }}
                    />
                    <h1>{t('writeDownRecoveryPhrase')}</h1>
                    <p>{t('recoveryPhraseDescription')}</p>
>>>>>>> 10ea9251

                    <button className='cta-RecoveryPhrase' onClick={() => setStep(2)}>{t('continue')}</button>
                </div>}

            {step === 2 &&
                <div className='hint-RecoveryPhrase' style={{ gap: '10px' }}>
<<<<<<< HEAD
                    <div className='lottie-RecoveryPhrase' >
                        <LottiePlayer
                            animationData={generateRecoverySeedLottie}
                            loop={false}
                            play
                            className='lottie-RecoveryPhrase'
                        />
                    </div>
                    <h1>Recovery Phrase</h1>
                    <p>Write down the following {wordCount} words in the correct order and keep them in a safe place.</p>
=======
                    <LottiePlayer
                        animationData={generateRecoverySeedLottie}
                        loop={false}
                        play
                        style={{ height: '200px' }}
                    />
                    <h1>{t('recoveryPhrase')}</h1>
                    <p>{t('writeDownWords', wordCount.toString())}</p>
>>>>>>> 10ea9251
                    <select defaultValue={24} onChange={(e) => setWordCount(parseInt(e.target.value))}>
                        <option value={12}>{t('twelveWords')}</option>
                        <option value={24}>{t('twentyFourWords')}</option>
                    </select>
                    <div id='recoveryPhraseStep2-parent' className='seed-RecoveryPhrase'>
                        {walletSeeds.map((word, index) => (
                            <span key={index}><label> {index + 1}.</label> {word}</span>
                        ))}
                        <BorderBeam
                            duration={10}
                            size={400}
                            colorFrom='#064560'
                            colorTo='#0FEF9E'
                            boxShadow={{
                                color: '#0FEF9E',
                                blur: 95,
                                spread: -60
                            }}
                            parentId="recoveryPhraseStep2-parent"

                        />
                    </div>
<<<<<<< HEAD
                    <button className='cta-RecoveryPhrase' onClick={() => setStep(3)}>Continue</button>
=======
                    <button className='cta-RecoveryPhrase' onClick={() => setStep(3)}>{t('continue')}</button>
>>>>>>> 10ea9251
                </div>
            }

            {step === 3 &&
                <div className='hint-RecoveryPhrase' style={{ gap: '10px' }}>
                    <div className='lottie-RecoveryPhrase' >
                    <LottiePlayer
                        animationData={generateRecoverySeedLottie}
                        loop={false}
                        play
                        className='lottie-RecoveryPhrase'
                    />
<<<<<<< HEAD
                    </div>
                    <h1>Confirm Recovery Phrase</h1>
                    <p>Enter the missing words in the correct order to verify your backup.</p>
=======
                    <h1>{t('confirmRecoveryPhrase')}</h1>
                    <p>{t('enterMissingWords')}</p>
>>>>>>> 10ea9251
                    <div id="recoveryPhraseStep3-parent" className='seed-RecoveryPhrase'>
                        {walletSeeds.map((word, index) => (
                            validationIndexes.includes(index) ? (
                                <span
                                    className={inputErrors[index] === 'error' ? 'error-seed-RecoveryPhrase'
                                        : inputErrors[index] === 'success' ? 'success-seed-RecoveryPhrase' : ''}
                                    style={{ padding: '0' }}
                                    key={index}>
                                    <label> {index + 1}.</label>
                                    <input
                                        key={index}
                                        type="text"
                                        value={userInputs[index] || ''}
                                        onChange={(e) => handleInputChange(index, e.target.value)}
                                    />
                                </span>
                            ) : (
                                <span key={index}><label> {index + 1}.</label> {word}</span>
                            )
                        ))}
                        <BorderBeam
                            duration={10}
                            size={400}
                            colorFrom='#064560'
                            colorTo='#0FEF9E'
                            boxShadow={{
                                color: '#0FEF9E',
                                blur: 95,
                                spread: -60
                            }}
                            parentId="recoveryPhraseStep3-parent"

                        />
                    </div>
                    <button className='cta-RecoveryPhrase' onClick={validateInputs} disabled={isConfirmButtonDisabled()}>{t('confirm')}</button>
                </div>
            }
        </div>
    );
};

export default RecoveryPhrase;<|MERGE_RESOLUTION|>--- conflicted
+++ resolved
@@ -18,11 +18,7 @@
     const [inputErrors, setInputErrors] = useState({});
     const navigate = useRouter().push;
     const { setMnemonic } = useWallet();
-<<<<<<< HEAD
-=======
     const { t } = useI18n();
->>>>>>> 10ea9251
-
     // Generate recovery phrase when the component loads or word count changes
     useEffect(() => {
         generateRecoveryPhrase(wordCount);
@@ -105,7 +101,6 @@
         <div className='container-RecoveryPhrase'>
             {step === 1 &&
                 <div className='hint-RecoveryPhrase'>
-<<<<<<< HEAD
                     <div className='lottie-RecoveryPhrase' >
                         <LottiePlayer
                             animationData={writePaperLottie}
@@ -114,27 +109,13 @@
                             className='lottie-RecoveryPhrase'
                         />
                     </div>
-
-                    <h1>Write Down Your Recovery Phrase</h1>
-                    <p>Your recovery phrase is the only way to restore access to your wallet if you lose your device.
-                        We strongly recommend writing it down on paper and keeping it in a safe place.</p>
-=======
-                    <LottiePlayer
-                        animationData={writePaperLottie}
-                        loop={true}
-                        play
-                        style={{ height: '300px' }}
-                    />
                     <h1>{t('writeDownRecoveryPhrase')}</h1>
                     <p>{t('recoveryPhraseDescription')}</p>
->>>>>>> 10ea9251
-
                     <button className='cta-RecoveryPhrase' onClick={() => setStep(2)}>{t('continue')}</button>
                 </div>}
 
             {step === 2 &&
                 <div className='hint-RecoveryPhrase' style={{ gap: '10px' }}>
-<<<<<<< HEAD
                     <div className='lottie-RecoveryPhrase' >
                         <LottiePlayer
                             animationData={generateRecoverySeedLottie}
@@ -143,18 +124,8 @@
                             className='lottie-RecoveryPhrase'
                         />
                     </div>
-                    <h1>Recovery Phrase</h1>
-                    <p>Write down the following {wordCount} words in the correct order and keep them in a safe place.</p>
-=======
-                    <LottiePlayer
-                        animationData={generateRecoverySeedLottie}
-                        loop={false}
-                        play
-                        style={{ height: '200px' }}
-                    />
                     <h1>{t('recoveryPhrase')}</h1>
                     <p>{t('writeDownWords', wordCount.toString())}</p>
->>>>>>> 10ea9251
                     <select defaultValue={24} onChange={(e) => setWordCount(parseInt(e.target.value))}>
                         <option value={12}>{t('twelveWords')}</option>
                         <option value={24}>{t('twentyFourWords')}</option>
@@ -177,11 +148,7 @@
 
                         />
                     </div>
-<<<<<<< HEAD
-                    <button className='cta-RecoveryPhrase' onClick={() => setStep(3)}>Continue</button>
-=======
                     <button className='cta-RecoveryPhrase' onClick={() => setStep(3)}>{t('continue')}</button>
->>>>>>> 10ea9251
                 </div>
             }
 
@@ -194,14 +161,9 @@
                         play
                         className='lottie-RecoveryPhrase'
                     />
-<<<<<<< HEAD
-                    </div>
-                    <h1>Confirm Recovery Phrase</h1>
-                    <p>Enter the missing words in the correct order to verify your backup.</p>
-=======
+                    </div>
                     <h1>{t('confirmRecoveryPhrase')}</h1>
                     <p>{t('enterMissingWords')}</p>
->>>>>>> 10ea9251
                     <div id="recoveryPhraseStep3-parent" className='seed-RecoveryPhrase'>
                         {walletSeeds.map((word, index) => (
                             validationIndexes.includes(index) ? (
