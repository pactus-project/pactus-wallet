import { generateRecoverySeedLottie, writePaperLottie } from '@/assets'
import React, { useState, useEffect } from 'react'
import './style.css'
import { useRouter } from 'next/navigation'
import * as bip39 from 'bip39';
import dynamic from 'next/dynamic'
import BorderBeam from '@/components/border-beam'
import { useWallet } from '@/wallet'
import { useI18n } from '@/utils/i18n'

const LottiePlayer = dynamic(() => import('react-lottie-player'), { ssr: false });
const RecoveryPhrase = () => {
    const [step, setStep] = useState(1);
    const [wordCount, setWordCount] = useState(24);
    const [walletSeeds, setWalletSeeds] = useState<string[]>([]);
    const [validationIndexes, setValidationIndexes] = useState<number[]>([]);
    const [userInputs, setUserInputs] = useState({});
    const [inputErrors, setInputErrors] = useState({});
    const navigate = useRouter().push;
    const { setMnemonic } = useWallet();
<<<<<<< HEAD
    const { t } = useI18n();
    
    const handleDownload = () => {
        const seedText = walletSeeds.join(' ');
        const blob = new Blob([seedText], { type: 'text/plain' });
        const url = URL.createObjectURL(blob);
        const a = document.createElement('a');
        a.href = url;
        a.download = 'wallet-seed.txt';
        document.body.appendChild(a);
        a.click();
        document.body.removeChild(a);
        URL.revokeObjectURL(url);
        setDownloaded(true);
        setTimeout(() => setDownloaded(false), 2000);
    };
=======
>>>>>>> f2bb4968

    // Generate recovery phrase when the component loads or word count changes
    useEffect(() => {
        generateRecoveryPhrase(wordCount);
    }, [wordCount]);

    // Function to generate a recovery phrase using BIP39
    const generateRecoveryPhrase = async (count) => {
        const mnemonic = bip39.generateMnemonic((count === 12 ? 128 : 256));
        const words = mnemonic.split(' ');
        setWalletSeeds(words);

        // Select 4 random indexes for validation
        const indexes: number[] = [];
        const numValidationWords = count === 12 ? 4 : 8;
        while (indexes.length < numValidationWords) {
            const randomIndex = Math.floor(Math.random() * count);
            if (!indexes.includes(randomIndex)) {
                indexes.push(randomIndex);
            }
        }
        setValidationIndexes(indexes);
        setUserInputs({});
        setInputErrors({});
    };

    // Handle user input changes
    const handleInputChange = (index, value) => {
        setUserInputs({ ...userInputs, [index]: value });

        // Validate input and apply color styles
        const errors = { ...inputErrors };
        if (value.trim() !== walletSeeds[index]) {
            errors[index] = 'error';  // Incorrect input
        } else {
            errors[index] = 'success';  // Correct input
        }

        setInputErrors(errors);
    };

    // Validate user inputs before proceeding
    const validateInputs = () => {
        const errors = {};
        let allInputsValid = true;
        validationIndexes.forEach((index) => {
            if (userInputs[index]?.trim() !== walletSeeds[index]) {
                errors[index] = 'error'; // Incorrect input
                allInputsValid = false;
            }
        });

        // If errors exist, display them and prevent navigation
        if (allInputsValid) {
            setMnemonic(walletSeeds.join(' '))
            navigate('/get-started?step=master-password'); // Proceed if all inputs are correct
        } else {
            setInputErrors(errors); // Display error feedback
        }
    };

    // Check if the "Confirm" button should be enabled
    const isConfirmButtonDisabled = () => {
        // Disable button if there are any errors or any input is empty
        let hasError = false;
        let hasEmptyInput = false;

        validationIndexes.forEach((index) => {
            if (!userInputs[index]?.trim()) {
                hasEmptyInput = true;
            }
            if (inputErrors[index] === 'error') {
                hasError = true;
            }
        });

        return hasError || hasEmptyInput;
    };

    return (
        <div className='container-RecoveryPhrase'>
            {step === 1 &&
                <div className='hint-RecoveryPhrase'>
                    <LottiePlayer
                        animationData={writePaperLottie}
                        loop={true}
                        play
                        style={{ height: '300px' }}
                    />
                    <h1>{t('writeDownRecoveryPhrase')}</h1>
                    <p>{t('recoveryPhraseDescription')}</p>

                    <button className='cta-RecoveryPhrase' onClick={() => setStep(2)}>
                        {t('continue')}
                    </button>
                </div>}

            {step === 2 &&
                <div className='hint-RecoveryPhrase' style={{ gap: '10px' }}>
                    <LottiePlayer
                        animationData={generateRecoverySeedLottie}
                        loop={false}
                        play
                        style={{ height: '200px' }}
                    />
                    <h1>{t('recoveryPhrase')}</h1>
                    <p>{t('writeDownWords', wordCount.toString())}</p>
                    <select defaultValue={24} onChange={(e) => setWordCount(parseInt(e.target.value))}>
                        <option value={12}>{t('twelveWords')}</option>
                        <option value={24}>{t('twentyFourWords')}</option>
                    </select>
                    <div id='recoveryPhraseStep2-parent' className='seed-RecoveryPhrase'>
                        {walletSeeds.map((word, index) => (
                            <span key={index}><label> {index + 1}.</label> {word}</span>
                        ))}
                        <BorderBeam
                            duration={10}
                            size={400}
                            colorFrom='#064560'
                            colorTo='#0FEF9E'
                            boxShadow={{
                                color: '#0FEF9E',
                                blur: 95,
                                spread: -60
                            }}
                            parentId="recoveryPhraseStep2-parent"

                        />
                    </div>
<<<<<<< HEAD
                    <div className='copySeed-RecoveryPhrase' >
                        <button title='download seed' onClick={() => handleDownload()}>
                            <Image src={downloaded ? successDownloadIcon : downloadIcon} alt='download-icon' />
                        </button>
                        <button title='copy seed' onClick={() => handleCopy()}>
                            <Image src={copied ? successIcon : copyIcon} alt='copy-icon' />
                        </button>
                    </div>
                    <button className='cta-RecoveryPhrase' onClick={() => setStep(3)}>
                        {t('continue')}
                    </button>
=======
                    <button className='cta-RecoveryPhrase' onClick={() => setStep(3)}>Continue</button>
>>>>>>> f2bb4968
                </div>
            }

            {step === 3 &&
                <div className='hint-RecoveryPhrase' style={{ gap: '10px' }}>
                    <LottiePlayer
                        animationData={generateRecoverySeedLottie}
                        loop={false}
                        play
                        style={{ height: '200px' }}
                    />
                    <h1>{t('confirmRecoveryPhrase')}</h1>
                    <p>{t('enterMissingWords')}</p>
                    <div id="recoveryPhraseStep3-parent" className='seed-RecoveryPhrase'>
                        {walletSeeds.map((word, index) => (
                            validationIndexes.includes(index) ? (
                                <span
                                    className={inputErrors[index] === 'error' ? 'error-seed-RecoveryPhrase'
                                        : inputErrors[index] === 'success' ? 'success-seed-RecoveryPhrase' : ''}
                                    style={{ padding: '0' }}
                                    key={index}>
                                    <label> {index + 1}.</label>
                                    <input
                                        key={index}
                                        type="text"
                                        value={userInputs[index] || ''}
                                        onChange={(e) => handleInputChange(index, e.target.value)}
                                    />
                                </span>
                            ) : (
                                <span key={index}><label> {index + 1}.</label> {word}</span>
                            )
                        ))}
                        <BorderBeam
                            duration={10}
                            size={400}
                            colorFrom='#064560'
                            colorTo='#0FEF9E'
                            boxShadow={{
                                color: '#0FEF9E',
                                blur: 95,
                                spread: -60
                            }}
                            parentId="recoveryPhraseStep3-parent"

                        />
                    </div>
                    <button className='cta-RecoveryPhrase' onClick={validateInputs} disabled={isConfirmButtonDisabled()}>
                        {t('confirm')}
                    </button>
                </div>
            }
        </div>
    );
};

export default RecoveryPhrase;<|MERGE_RESOLUTION|>--- conflicted
+++ resolved
@@ -18,25 +18,7 @@
     const [inputErrors, setInputErrors] = useState({});
     const navigate = useRouter().push;
     const { setMnemonic } = useWallet();
-<<<<<<< HEAD
     const { t } = useI18n();
-    
-    const handleDownload = () => {
-        const seedText = walletSeeds.join(' ');
-        const blob = new Blob([seedText], { type: 'text/plain' });
-        const url = URL.createObjectURL(blob);
-        const a = document.createElement('a');
-        a.href = url;
-        a.download = 'wallet-seed.txt';
-        document.body.appendChild(a);
-        a.click();
-        document.body.removeChild(a);
-        URL.revokeObjectURL(url);
-        setDownloaded(true);
-        setTimeout(() => setDownloaded(false), 2000);
-    };
-=======
->>>>>>> f2bb4968
 
     // Generate recovery phrase when the component loads or word count changes
     useEffect(() => {
@@ -129,9 +111,7 @@
                     <h1>{t('writeDownRecoveryPhrase')}</h1>
                     <p>{t('recoveryPhraseDescription')}</p>
 
-                    <button className='cta-RecoveryPhrase' onClick={() => setStep(2)}>
-                        {t('continue')}
-                    </button>
+                    <button className='cta-RecoveryPhrase' onClick={() => setStep(2)}>{t('continue')}</button>
                 </div>}
 
             {step === 2 &&
@@ -166,21 +146,7 @@
 
                         />
                     </div>
-<<<<<<< HEAD
-                    <div className='copySeed-RecoveryPhrase' >
-                        <button title='download seed' onClick={() => handleDownload()}>
-                            <Image src={downloaded ? successDownloadIcon : downloadIcon} alt='download-icon' />
-                        </button>
-                        <button title='copy seed' onClick={() => handleCopy()}>
-                            <Image src={copied ? successIcon : copyIcon} alt='copy-icon' />
-                        </button>
-                    </div>
-                    <button className='cta-RecoveryPhrase' onClick={() => setStep(3)}>
-                        {t('continue')}
-                    </button>
-=======
-                    <button className='cta-RecoveryPhrase' onClick={() => setStep(3)}>Continue</button>
->>>>>>> f2bb4968
+                    <button className='cta-RecoveryPhrase' onClick={() => setStep(3)}>{t('continue')}</button>
                 </div>
             }
 
@@ -228,9 +194,7 @@
 
                         />
                     </div>
-                    <button className='cta-RecoveryPhrase' onClick={validateInputs} disabled={isConfirmButtonDisabled()}>
-                        {t('confirm')}
-                    </button>
+                    <button className='cta-RecoveryPhrase' onClick={validateInputs} disabled={isConfirmButtonDisabled()}>{t('confirm')}</button>
                 </div>
             }
         </div>
