--- conflicted
+++ resolved
@@ -1,4 +1,3 @@
-<<<<<<< HEAD
 'use client';
 import { generateRecoverySeedLottie, writePaperLottie } from '@/assets'
 import React, { useState, useEffect } from 'react'
@@ -255,228 +254,6 @@
             )}
         </section>
     );
-=======
-import { generateRecoverySeedLottie, writePaperLottie } from '@/assets';
-import React, { useState, useEffect } from 'react';
-import './style.css';
-import { useRouter } from 'next/navigation';
-import * as bip39 from 'bip39';
-import dynamic from 'next/dynamic';
-import BorderBeam from '@/components/border-beam';
-import { useWallet } from '@/wallet';
-import { useI18n } from '@/utils/i18n';
-
-const LottiePlayer = dynamic(() => import('react-lottie-player'), { ssr: false });
-const RecoveryPhrase = () => {
-  const [step, setStep] = useState(1);
-  const [wordCount, setWordCount] = useState(24);
-  const [walletSeeds, setWalletSeeds] = useState<string[]>([]);
-  const [validationIndexes, setValidationIndexes] = useState<number[]>([]);
-  const [userInputs, setUserInputs] = useState({});
-  const [inputErrors, setInputErrors] = useState({});
-  const navigate = useRouter().push;
-  const { setMnemonic } = useWallet();
-  const { t } = useI18n();
-
-  // Generate recovery phrase when the component loads or word count changes
-  useEffect(() => {
-    generateRecoveryPhrase(wordCount);
-  }, [wordCount]);
-
-  // Function to generate a recovery phrase using BIP39
-  const generateRecoveryPhrase = async count => {
-    const mnemonic = bip39.generateMnemonic(count === 12 ? 128 : 256);
-    const words = mnemonic.split(' ');
-    setWalletSeeds(words);
-
-    // Select 4 random indexes for validation
-    const indexes: number[] = [];
-    const numValidationWords = count === 12 ? 4 : 8;
-    while (indexes.length < numValidationWords) {
-      const randomIndex = Math.floor(Math.random() * count);
-      if (!indexes.includes(randomIndex)) {
-        indexes.push(randomIndex);
-      }
-    }
-    setValidationIndexes(indexes);
-    setUserInputs({});
-    setInputErrors({});
-  };
-
-  // Handle user input changes
-  const handleInputChange = (index, value) => {
-    setUserInputs({ ...userInputs, [index]: value });
-
-    // Validate input and apply color styles
-    const errors = { ...inputErrors };
-    if (value.trim() !== walletSeeds[index]) {
-      errors[index] = 'error'; // Incorrect input
-    } else {
-      errors[index] = 'success'; // Correct input
-    }
-
-    setInputErrors(errors);
-  };
-
-  // Validate user inputs before proceeding
-  const validateInputs = () => {
-    const errors = {};
-    let allInputsValid = true;
-    validationIndexes.forEach(index => {
-      if (userInputs[index]?.trim() !== walletSeeds[index]) {
-        errors[index] = 'error'; // Incorrect input
-        allInputsValid = false;
-      }
-    });
-
-    // If errors exist, display them and prevent navigation
-    if (allInputsValid) {
-      setMnemonic(walletSeeds.join(' '));
-      navigate('/get-started?step=master-password'); // Proceed if all inputs are correct
-    } else {
-      setInputErrors(errors); // Display error feedback
-    }
-  };
-
-  // Check if the "Confirm" button should be enabled
-  const isConfirmButtonDisabled = () => {
-    // Disable button if there are any errors or any input is empty
-    let hasError = false;
-    let hasEmptyInput = false;
-
-    validationIndexes.forEach(index => {
-      if (!userInputs[index]?.trim()) {
-        hasEmptyInput = true;
-      }
-      if (inputErrors[index] === 'error') {
-        hasError = true;
-      }
-    });
-
-    return hasError || hasEmptyInput;
-  };
-
-  return (
-    <div className="container-RecoveryPhrase">
-      {step === 1 && (
-        <div className="hint-RecoveryPhrase">
-          <LottiePlayer
-            animationData={writePaperLottie}
-            loop={true}
-            play
-            style={{ height: '300px' }}
-          />
-          <h1>{t('writeDownRecoveryPhrase')}</h1>
-          <p>{t('recoveryPhraseDescription')}</p>
-
-          <button className="cta-RecoveryPhrase" onClick={() => setStep(2)}>
-            {t('continue')}
-          </button>
-        </div>
-      )}
-
-      {step === 2 && (
-        <div className="hint-RecoveryPhrase" style={{ gap: '10px' }}>
-          <LottiePlayer
-            animationData={generateRecoverySeedLottie}
-            loop={false}
-            play
-            style={{ height: '200px' }}
-          />
-          <h1>{t('recoveryPhrase')}</h1>
-          <p>{t('writeDownWords', wordCount.toString())}</p>
-          <select defaultValue={24} onChange={e => setWordCount(parseInt(e.target.value))}>
-            <option value={12}>{t('twelveWords')}</option>
-            <option value={24}>{t('twentyFourWords')}</option>
-          </select>
-          <div id="recoveryPhraseStep2-parent" className="seed-RecoveryPhrase">
-            {walletSeeds.map((word, index) => (
-              <span key={index}>
-                <label> {index + 1}.</label> {word}
-              </span>
-            ))}
-            <BorderBeam
-              duration={10}
-              size={400}
-              colorFrom="#064560"
-              colorTo="#0FEF9E"
-              boxShadow={{
-                color: '#0FEF9E',
-                blur: 95,
-                spread: -60,
-              }}
-              parentId="recoveryPhraseStep2-parent"
-            />
-          </div>
-          <button className="cta-RecoveryPhrase" onClick={() => setStep(3)}>
-            {t('continue')}
-          </button>
-        </div>
-      )}
-
-      {step === 3 && (
-        <div className="hint-RecoveryPhrase" style={{ gap: '10px' }}>
-          <LottiePlayer
-            animationData={generateRecoverySeedLottie}
-            loop={false}
-            play
-            style={{ height: '200px' }}
-          />
-          <h1>{t('confirmRecoveryPhrase')}</h1>
-          <p>{t('enterMissingWords')}</p>
-          <div id="recoveryPhraseStep3-parent" className="seed-RecoveryPhrase">
-            {walletSeeds.map((word, index) =>
-              validationIndexes.includes(index) ? (
-                <span
-                  className={
-                    inputErrors[index] === 'error'
-                      ? 'error-seed-RecoveryPhrase'
-                      : inputErrors[index] === 'success'
-                        ? 'success-seed-RecoveryPhrase'
-                        : ''
-                  }
-                  style={{ padding: '0' }}
-                  key={index}
-                >
-                  <label> {index + 1}.</label>
-                  <input
-                    key={index}
-                    type="text"
-                    value={userInputs[index] || ''}
-                    onChange={e => handleInputChange(index, e.target.value)}
-                  />
-                </span>
-              ) : (
-                <span key={index}>
-                  <label> {index + 1}.</label> {word}
-                </span>
-              )
-            )}
-            <BorderBeam
-              duration={10}
-              size={400}
-              colorFrom="#064560"
-              colorTo="#0FEF9E"
-              boxShadow={{
-                color: '#0FEF9E',
-                blur: 95,
-                spread: -60,
-              }}
-              parentId="recoveryPhraseStep3-parent"
-            />
-          </div>
-          <button
-            className="cta-RecoveryPhrase"
-            onClick={validateInputs}
-            disabled={isConfirmButtonDisabled()}
-          >
-            {t('confirm')}
-          </button>
-        </div>
-      )}
-    </div>
-  );
->>>>>>> 9d8af3ef
 };
 
 export default RecoveryPhrase;