<<<<<<< HEAD
import { showPasswordIcon, hidePasswordIcon, masterPasswordLottie } from '@/assets'
=======
import {showPasswordIcon, hidePasswordIcon, masterPasswordLottie } from '@/assets'
>>>>>>> 9f9d93d0
import Image from 'next/image'
import React, { useState } from 'react'
import './style.css'
import { useRouter } from 'next/navigation'
import dynamic from 'next/dynamic'
const LottiePlayer = dynamic(() => import('react-lottie-player'), { ssr: false });
<<<<<<< HEAD

const MasterPassword = () => {
    const navigate = useRouter().push;

    const [showPassword, setShowPassword] = useState<{ [key: string]: boolean }>({
        password: false,
        confirm: false
    });

    const [password, setPassword] = useState('');
    const [confirmPassword, setConfirmPassword] = useState('');
    const [errors, setErrors] = useState<{ [key: string]: string }>({
        password: '',
        confirm: ''
    });
    const [isCheckboxChecked, setIsCheckboxChecked] = useState(false);

    const togglePasswordVisibility = (input: string) => {
        setShowPassword(prevState => ({
            ...prevState,
            [input]: !prevState[input]
        }));
    }

    const validatePassword = (pwd: string) => {
        const regex = /^(?=.*[a-z])(?=.*[A-Z])(?=.*\d)(?=.*[@$!%*?&])[A-Za-z\d@$!%*?&]{8,}$/;
        return regex.test(pwd);
    }

    const handlePasswordChange = (e: React.ChangeEvent<HTMLInputElement>) => {
        const value = e.target.value;
        setPassword(value);
        if (value && !validatePassword(value)) {
            setErrors(prevState => ({
                ...prevState,
                password: 'Password must be at least 8 characters long and include uppercase, lowercase, number, and special character.'
            }));
        } else {
            setErrors(prevState => ({
                ...prevState,
                password: ''
            }));
        }
    }

    const handleConfirmPasswordChange = (e: React.ChangeEvent<HTMLInputElement>) => {
        const value = e.target.value;
        setConfirmPassword(value);
        if (value && value !== password) {
            setErrors(prevState => ({
                ...prevState,
                confirm: 'Passwords do not match.'
            }));
        } else {
            setErrors(prevState => ({
                ...prevState,
                confirm: ''
            }));
        }
    }

    const handleCheckboxChange = (e: React.ChangeEvent<HTMLInputElement>) => {
        setIsCheckboxChecked(e.target.checked);
=======
const MasterPassword = () => {
    const navigate = useRouter().push;
    const [showPassword, setShowPassword] = useState<boolean>(false)
    const togglePasswordVisibility = () => {
        setShowPassword(prevState => !prevState)
>>>>>>> 9f9d93d0
    }
    return (
        <div className='container-MasterPassword'>
            <LottiePlayer
                animationData={masterPasswordLottie}
                loop={false}
                play
                style={{ height: '250px' }}
            />
            <h1>Create Master Password</h1>
            <p>Set a strong password to protect your wallet and keep your funds safe.</p>

            <div className='input-MasterPassword'>
                <input
<<<<<<< HEAD
                    type={showPassword.password ? 'text' : 'password'}
=======
                    type={showPassword ? 'text' : 'password'}
>>>>>>> 9f9d93d0
                    placeholder="Enter your password"
                    value={password}
                    onChange={handlePasswordChange}
                    style={{ border: errors.password ? '1px red solid' : 'none' }}
                />
<<<<<<< HEAD
                <button onClick={() => togglePasswordVisibility('password')}>
                    <Image
                        src={showPassword.password ? hidePasswordIcon : showPasswordIcon}
                        alt={showPassword.password ? 'Hide password' : 'Show password'}
=======
                <button onClick={togglePasswordVisibility}>
                    <Image
                        src={showPassword ? hidePasswordIcon : showPasswordIcon}
                        alt={showPassword ? 'Hide password' : 'Show password'}
>>>>>>> 9f9d93d0
                    />
                </button>
                {errors.password && <p className='error'>{errors.password}</p>}
            </div>

            <div className='input-MasterPassword'>
                <input
<<<<<<< HEAD
                    type={showPassword.confirm ? 'text' : 'password'}
=======
                    type={showPassword ? 'text' : 'password'}
>>>>>>> 9f9d93d0
                    placeholder="Confirm your password"
                    value={confirmPassword}
                    onChange={handleConfirmPasswordChange}
                    style={{ border: errors.confirm ? '1px red solid' : 'none' }}
                />
<<<<<<< HEAD
                <button onClick={() => togglePasswordVisibility('confirm')}>
                    <Image
                        src={showPassword.confirm ? hidePasswordIcon : showPasswordIcon}
                        alt={showPassword.confirm ? 'Hide password' : 'Show password'}
=======
                <button onClick={togglePasswordVisibility}>
                    <Image
                        src={showPassword ? hidePasswordIcon : showPasswordIcon}
                        alt={showPassword ? 'Hide password' : 'Show password'}
>>>>>>> 9f9d93d0
                    />
                </button>
                {errors.confirm && <p className='error'>{errors.confirm}</p>}
            </div>

            <div className='terms-MasterPassword'>
                <input type="checkbox" onChange={handleCheckboxChange} />
                <p>
                    I understand that Pactus cannot recover this password for me.
                    <span className='gradient-MasterPassword'>Learn more</span>
                </p>
            </div>

<<<<<<< HEAD
            <button
                className='cta-MasterPassword'
                disabled={errors.password.length > 1
                    || errors.confirm.length > 1
                    || !password
                    || !confirmPassword
                    || !isCheckboxChecked}
                onClick={() => navigate('/get-started?step=choose-name-wallet')}
            >Continue
            </button>
=======
            <button className='cta-MasterPassword' onClick={() => navigate('/get-started?step=choose-name-wallet')} >Continue</button>
>>>>>>> 9f9d93d0
        </div>
    )
}

export default MasterPassword<|MERGE_RESOLUTION|>--- conflicted
+++ resolved
@@ -1,15 +1,10 @@
-<<<<<<< HEAD
 import { showPasswordIcon, hidePasswordIcon, masterPasswordLottie } from '@/assets'
-=======
-import {showPasswordIcon, hidePasswordIcon, masterPasswordLottie } from '@/assets'
->>>>>>> 9f9d93d0
 import Image from 'next/image'
 import React, { useState } from 'react'
 import './style.css'
 import { useRouter } from 'next/navigation'
 import dynamic from 'next/dynamic'
 const LottiePlayer = dynamic(() => import('react-lottie-player'), { ssr: false });
-<<<<<<< HEAD
 
 const MasterPassword = () => {
     const navigate = useRouter().push;
@@ -73,14 +68,8 @@
 
     const handleCheckboxChange = (e: React.ChangeEvent<HTMLInputElement>) => {
         setIsCheckboxChecked(e.target.checked);
-=======
-const MasterPassword = () => {
-    const navigate = useRouter().push;
-    const [showPassword, setShowPassword] = useState<boolean>(false)
-    const togglePasswordVisibility = () => {
-        setShowPassword(prevState => !prevState)
->>>>>>> 9f9d93d0
     }
+
     return (
         <div className='container-MasterPassword'>
             <LottiePlayer
@@ -94,27 +83,16 @@
 
             <div className='input-MasterPassword'>
                 <input
-<<<<<<< HEAD
                     type={showPassword.password ? 'text' : 'password'}
-=======
-                    type={showPassword ? 'text' : 'password'}
->>>>>>> 9f9d93d0
                     placeholder="Enter your password"
                     value={password}
                     onChange={handlePasswordChange}
                     style={{ border: errors.password ? '1px red solid' : 'none' }}
                 />
-<<<<<<< HEAD
                 <button onClick={() => togglePasswordVisibility('password')}>
                     <Image
                         src={showPassword.password ? hidePasswordIcon : showPasswordIcon}
                         alt={showPassword.password ? 'Hide password' : 'Show password'}
-=======
-                <button onClick={togglePasswordVisibility}>
-                    <Image
-                        src={showPassword ? hidePasswordIcon : showPasswordIcon}
-                        alt={showPassword ? 'Hide password' : 'Show password'}
->>>>>>> 9f9d93d0
                     />
                 </button>
                 {errors.password && <p className='error'>{errors.password}</p>}
@@ -122,27 +100,16 @@
 
             <div className='input-MasterPassword'>
                 <input
-<<<<<<< HEAD
                     type={showPassword.confirm ? 'text' : 'password'}
-=======
-                    type={showPassword ? 'text' : 'password'}
->>>>>>> 9f9d93d0
                     placeholder="Confirm your password"
                     value={confirmPassword}
                     onChange={handleConfirmPasswordChange}
                     style={{ border: errors.confirm ? '1px red solid' : 'none' }}
                 />
-<<<<<<< HEAD
                 <button onClick={() => togglePasswordVisibility('confirm')}>
                     <Image
                         src={showPassword.confirm ? hidePasswordIcon : showPasswordIcon}
                         alt={showPassword.confirm ? 'Hide password' : 'Show password'}
-=======
-                <button onClick={togglePasswordVisibility}>
-                    <Image
-                        src={showPassword ? hidePasswordIcon : showPasswordIcon}
-                        alt={showPassword ? 'Hide password' : 'Show password'}
->>>>>>> 9f9d93d0
                     />
                 </button>
                 {errors.confirm && <p className='error'>{errors.confirm}</p>}
@@ -156,7 +123,6 @@
                 </p>
             </div>
 
-<<<<<<< HEAD
             <button
                 className='cta-MasterPassword'
                 disabled={errors.password.length > 1
@@ -167,9 +133,6 @@
                 onClick={() => navigate('/get-started?step=choose-name-wallet')}
             >Continue
             </button>
-=======
-            <button className='cta-MasterPassword' onClick={() => navigate('/get-started?step=choose-name-wallet')} >Continue</button>
->>>>>>> 9f9d93d0
         </div>
     )
 }
