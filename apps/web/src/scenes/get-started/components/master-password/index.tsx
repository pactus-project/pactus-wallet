import { showPasswordIcon, hidePasswordIcon, masterPasswordLottie } from '@/assets'
import Image from 'next/image'
import React, { useState } from 'react'
import './style.css'
import { useRouter } from 'next/navigation'
import dynamic from 'next/dynamic'
import { validatePassword } from '@/utils/password-validator'
import { useWallet } from '@/wallet'
import { useI18n } from '@/utils/i18n'

const LottiePlayer = dynamic(() => import('react-lottie-player'), { ssr: false });

const MasterPassword = () => {
    const navigate = useRouter().push;
    const [showPassword, setShowPassword] = useState<{ [key: string]: boolean }>({
        password: false,
        confirm: false
    });
    const { t } = useI18n();
    const [password, setPassword] = useState('');
    const [confirmPassword, setConfirmPassword] = useState('');
    const [errors, setErrors] = useState<{ [key: string]: string }>({
        password: '',
        confirm: ''
    });
    const [isChecked, setIsChecked] = useState(false);

    const togglePasswordVisibility = (input: string) => {
        setShowPassword(prevState => ({
            ...prevState,
            [input]: !prevState[input]
        }));
    }

    const handlePasswordChange = (e: React.ChangeEvent<HTMLInputElement>) => {
        const value = e.target.value;
        setPassword(value);
        if (value && !validatePassword(value)) {
            setErrors(prevState => ({
                ...prevState,
                password: t('passwordRequirements')
            }));
        } else {
            setErrors(prevState => ({
                ...prevState,
                password: ''
            }));
        }
    }

    const handleConfirmPasswordChange = (e: React.ChangeEvent<HTMLInputElement>) => {
        const value = e.target.value;
        setConfirmPassword(value);
        if (value && value !== password) {
            setErrors(prevState => ({
                ...prevState,
                confirm: t('passwordsDoNotMatch')
            }));
        } else {
            setErrors(prevState => ({
                ...prevState,
                confirm: ''
            }));
        }
    }
    const { setPassword: setMasterPassword } = useWallet();

    return (
        <div className='container-MasterPassword'>
<<<<<<< HEAD
            <div className='lottie-RecoveryPhrase' >
                <LottiePlayer
                    animationData={masterPasswordLottie}
                    loop={false}
                    play
                    className='lottie-RecoveryPhrase'
                />
            </div>

            <h1>Create Master Password</h1>
            <p>Set a strong password to protect your wallet and keep your funds safe.</p>
=======
            <LottiePlayer
                animationData={masterPasswordLottie}
                loop={false}
                play
                style={{ height: '250px' }}
            />
            <h1>{t('createMasterPassword')}</h1>
            <p>{t('masterPasswordDescription')}</p>
>>>>>>> 10ea9251

            <div className='input-MasterPassword'>
                <input
                    type={showPassword.password ? 'text' : 'password'}
                    placeholder={t('enterYourPassword')}
                    value={password}
                    onChange={handlePasswordChange}
                    style={{ border: errors.password ? '1px red solid' : 'none' }}
                />
                <button onClick={() => togglePasswordVisibility('password')}>
                    <Image
                        src={showPassword.password ? hidePasswordIcon : showPasswordIcon}
                        alt={showPassword.password ? 'Hide password' : 'Show password'}
                    />
                </button>
                {errors.password && <p className='error'>{errors.password}</p>}
            </div>

            <div className='input-MasterPassword'>
                <input
                    type={showPassword.confirm ? 'text' : 'password'}
                    placeholder={t('confirmYourPassword')}
                    value={confirmPassword}
                    onChange={handleConfirmPasswordChange}
                    style={{ border: errors.confirm ? '1px red solid' : 'none' }}
                />
                <button onClick={() => togglePasswordVisibility('confirm')}>
                    <Image
                        src={showPassword.confirm ? hidePasswordIcon : showPasswordIcon}
                        alt={showPassword.confirm ? 'Hide password' : 'Show password'}
                    />
                </button>
                {errors.confirm && <p className='error'>{errors.confirm}</p>}
            </div>

            <div className='terms-MasterPassword'>
                <input type="checkbox" checked={isChecked} onChange={() => setIsChecked(!isChecked)} />
                <p onClick={() => setIsChecked(!isChecked)}>
                    {t('cannotRecoverPassword')}
                    <span className='gradient-MasterPassword'>{t('learnMore')}</span>
                </p>
            </div>

            <button
                className='cta-MasterPassword'
                disabled={errors.password.length > 1
                    || errors.confirm.length > 1
                    || !password
                    || !confirmPassword
                    || !isChecked}
                onClick={() => { navigate('/get-started?step=choose-name-wallet'); setMasterPassword(password); }}
            >{t('continue')}
            </button>
        </div>
    )
}

export default MasterPassword<|MERGE_RESOLUTION|>--- conflicted
+++ resolved
@@ -67,7 +67,6 @@
 
     return (
         <div className='container-MasterPassword'>
-<<<<<<< HEAD
             <div className='lottie-RecoveryPhrase' >
                 <LottiePlayer
                     animationData={masterPasswordLottie}
@@ -76,20 +75,8 @@
                     className='lottie-RecoveryPhrase'
                 />
             </div>
-
-            <h1>Create Master Password</h1>
-            <p>Set a strong password to protect your wallet and keep your funds safe.</p>
-=======
-            <LottiePlayer
-                animationData={masterPasswordLottie}
-                loop={false}
-                play
-                style={{ height: '250px' }}
-            />
             <h1>{t('createMasterPassword')}</h1>
             <p>{t('masterPasswordDescription')}</p>
->>>>>>> 10ea9251
-
             <div className='input-MasterPassword'>
                 <input
                     type={showPassword.password ? 'text' : 'password'}
