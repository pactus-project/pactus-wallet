'use client';
import React, { Suspense } from 'react';
import './style.css';
import Header from '@/components/header';
import Sidebar from '@/components/sidebar';
import RefetchBalance from '@/components/refetch';
import Image from 'next/image';
import { simpleLogo } from '@/assets';
import SendPac from '@/components/send';
import ReceivePac from '@/components/receive';
import BridgePac from '@/components/bridge';
<<<<<<< HEAD
import { useBalance } from '@/wallet/hooks/use-balance';
=======

>>>>>>> 6fd10702
const Dashboard = () => {
  const { balance } = useBalance();
  return (
<<<<<<< HEAD
    <Suspense fallback={<div>Loading...</div>}>
      <div className="container-dashboard">
        <Sidebar />
        <div className="content-dashboard">
          <Header title="Overview" />
          <div className="section1-dashboard">
            <div>
              <div className="amountSection-dashboard">
                <h1>
                  Total Balance
                  <RefetchBalance />
                </h1>
                <div>
                  <Image src={simpleLogo} alt="simple-logo" />
                  <p>{balance}</p>
                  <span>PAC</span>
                </div>
                <div>
                  <span style={{ fontSize: '15px' }}>≈ {balance} USD</span>
                </div>
                <div className="amountCtas-dashboard">
=======
    <Suspense fallback={
      <div className="dashboard__loading" aria-label="Loading dashboard">
        <span className="visually-hidden">Loading dashboard content</span>
        Loading...
      </div>
    }>
      <main className="dashboard">
        <Sidebar />
        <div className="dashboard__content">
          <Header title="Overview" />
          
          <section className="dashboard__summary">
            <div className="dashboard__balance-container">
              <div className="dashboard__balance-section">
                <div className="dashboard__balance-header">
                  <h2 className="dashboard__balance-title">Total Balance</h2>
                  <RefetchBalance />
                </div>
                
                <div className="dashboard__balance-amount">
                  <Image 
                    src={simpleLogo} 
                    alt="PAC token logo" 
                    width={24} 
                    height={24}
                    className="dashboard__balance-icon"
                  />
                  <p className="dashboard__balance-value">0</p>
                  <span className="dashboard__balance-currency">PAC</span>
                </div>
                
                <div className="dashboard__balance-fiat">
                  <span className="dashboard__fiat-value">≈ 0 USD</span>
                </div>
                
                <div className="dashboard__actions">
>>>>>>> 6fd10702
                  <SendPac />
                  <ReceivePac />
                  <BridgePac />
                </div>
              </div>
            </div>
<<<<<<< HEAD
            <hr />
            <div className="totalNumbers-dashboard">
              <div>
                <div>
                  <hr />
                  <p>Total Accounts</p>
                </div>
                <span>0</span>
              </div>
              <div>
                <div>
                  <hr />
                  <p>Total Transactions</p>
                </div>
                <span>0</span>
=======
            
            <hr className="dashboard__divider" />
            
            <div className="dashboard__stats">
              <div className="dashboard__stat-item">
                <div className="dashboard__stat-header">
                  <hr className="dashboard__stat-indicator" />
                  <p className="dashboard__stat-title">Total Accounts</p>
                </div>
                <span className="dashboard__stat-value">0</span>
              </div>
              
              <div className="dashboard__stat-item">
                <div className="dashboard__stat-header">
                  <hr className="dashboard__stat-indicator" />
                  <p className="dashboard__stat-title">Total Transactions</p>
                </div>
                <span className="dashboard__stat-value">0</span>
>>>>>>> 6fd10702
              </div>
            </div>
          </section>
        </div>
      </main>
    </Suspense>
  );
};

export default Dashboard;<|MERGE_RESOLUTION|>--- conflicted
+++ resolved
@@ -9,48 +9,23 @@
 import SendPac from '@/components/send';
 import ReceivePac from '@/components/receive';
 import BridgePac from '@/components/bridge';
-<<<<<<< HEAD
 import { useBalance } from '@/wallet/hooks/use-balance';
-=======
-
->>>>>>> 6fd10702
 const Dashboard = () => {
   const { balance } = useBalance();
   return (
-<<<<<<< HEAD
-    <Suspense fallback={<div>Loading...</div>}>
-      <div className="container-dashboard">
-        <Sidebar />
-        <div className="content-dashboard">
-          <Header title="Overview" />
-          <div className="section1-dashboard">
-            <div>
-              <div className="amountSection-dashboard">
-                <h1>
-                  Total Balance
-                  <RefetchBalance />
-                </h1>
-                <div>
-                  <Image src={simpleLogo} alt="simple-logo" />
-                  <p>{balance}</p>
-                  <span>PAC</span>
-                </div>
-                <div>
-                  <span style={{ fontSize: '15px' }}>≈ {balance} USD</span>
-                </div>
-                <div className="amountCtas-dashboard">
-=======
-    <Suspense fallback={
-      <div className="dashboard__loading" aria-label="Loading dashboard">
-        <span className="visually-hidden">Loading dashboard content</span>
-        Loading...
-      </div>
-    }>
+    <Suspense
+      fallback={
+        <div className="dashboard__loading" aria-label="Loading dashboard">
+          <span className="visually-hidden">Loading dashboard content</span>
+          Loading...
+        </div>
+      }
+    >
       <main className="dashboard">
         <Sidebar />
         <div className="dashboard__content">
           <Header title="Overview" />
-          
+
           <section className="dashboard__summary">
             <div className="dashboard__balance-container">
               <div className="dashboard__balance-section">
@@ -58,51 +33,33 @@
                   <h2 className="dashboard__balance-title">Total Balance</h2>
                   <RefetchBalance />
                 </div>
-                
+
                 <div className="dashboard__balance-amount">
-                  <Image 
-                    src={simpleLogo} 
-                    alt="PAC token logo" 
-                    width={24} 
+                  <Image
+                    src={simpleLogo}
+                    alt="PAC token logo"
+                    width={24}
                     height={24}
                     className="dashboard__balance-icon"
                   />
-                  <p className="dashboard__balance-value">0</p>
+                  <p className="dashboard__balance-value">{balance}</p>
                   <span className="dashboard__balance-currency">PAC</span>
                 </div>
-                
+
                 <div className="dashboard__balance-fiat">
                   <span className="dashboard__fiat-value">≈ 0 USD</span>
                 </div>
-                
+
                 <div className="dashboard__actions">
->>>>>>> 6fd10702
                   <SendPac />
                   <ReceivePac />
                   <BridgePac />
                 </div>
               </div>
             </div>
-<<<<<<< HEAD
-            <hr />
-            <div className="totalNumbers-dashboard">
-              <div>
-                <div>
-                  <hr />
-                  <p>Total Accounts</p>
-                </div>
-                <span>0</span>
-              </div>
-              <div>
-                <div>
-                  <hr />
-                  <p>Total Transactions</p>
-                </div>
-                <span>0</span>
-=======
-            
+
             <hr className="dashboard__divider" />
-            
+
             <div className="dashboard__stats">
               <div className="dashboard__stat-item">
                 <div className="dashboard__stat-header">
@@ -111,14 +68,13 @@
                 </div>
                 <span className="dashboard__stat-value">0</span>
               </div>
-              
+
               <div className="dashboard__stat-item">
                 <div className="dashboard__stat-header">
                   <hr className="dashboard__stat-indicator" />
                   <p className="dashboard__stat-title">Total Transactions</p>
                 </div>
                 <span className="dashboard__stat-value">0</span>
->>>>>>> 6fd10702
               </div>
             </div>
           </section>
