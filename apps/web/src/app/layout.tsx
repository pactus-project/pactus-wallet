<<<<<<< HEAD
import type { Metadata } from "next";
import { Inter } from "next/font/google";
import "../assets/styles/globals.css";
import { WalletProvider } from "@/wallet";
import { I18nProvider } from "@/utils/i18n";
=======
import type { Metadata } from 'next';
import './globals.css';
import { WalletProvider } from '@/wallet';
import { I18nProvider } from '@/utils/i18n';
>>>>>>> 9d8af3ef

const inter = Inter({
  subsets: ["latin"],
  display: "swap",
});

export const metadata: Metadata = {
  title: 'Pactus Wallet',
  description:
    'Pactus Wallet is an open-source, client-based wallet for securely managing digital assets on the Pactus blockchain. Non-custodial, fast, and user-friendly.',
  icons: {
    icon: ['/favicon.ico?v=4'],
  },
};

export default function RootLayout({ children }: { children: React.ReactNode }) {
  return (
    <html lang="en" className={inter.className}>
      <body>
        <I18nProvider>
          <WalletProvider>{children}</WalletProvider>
        </I18nProvider>
      </body>
    </html>
  );
}<|MERGE_RESOLUTION|>--- conflicted
+++ resolved
@@ -1,15 +1,8 @@
-<<<<<<< HEAD
 import type { Metadata } from "next";
 import { Inter } from "next/font/google";
 import "../assets/styles/globals.css";
 import { WalletProvider } from "@/wallet";
 import { I18nProvider } from "@/utils/i18n";
-=======
-import type { Metadata } from 'next';
-import './globals.css';
-import { WalletProvider } from '@/wallet';
-import { I18nProvider } from '@/utils/i18n';
->>>>>>> 9d8af3ef
 
 const inter = Inter({
   subsets: ["latin"],
@@ -17,11 +10,10 @@
 });
 
 export const metadata: Metadata = {
-  title: 'Pactus Wallet',
-  description:
-    'Pactus Wallet is an open-source, client-based wallet for securely managing digital assets on the Pactus blockchain. Non-custodial, fast, and user-friendly.',
+  title: "Pactus Wallet",
+  description: "Pactus Wallet is an open-source, client-based wallet for securely managing digital assets on the Pactus blockchain. Non-custodial, fast, and user-friendly.",
   icons: {
-    icon: ['/favicon.ico?v=4'],
+    icon: ["/favicon.ico?v=4"],
   },
 };
 
