// English translations
const translations = {
  // Choose Name Wallet
  nameYourWallet: 'Name your Wallet',
  walletNameDescription:
    'Name your wallet to easily identify it using the Pactus wallet. These names are stored locally, and can only be seen by you.',
  walletNamePlaceholder: 'Wallet name',
  finish: 'Finish',
  account1: 'Account 1',

  // Common
  next: 'Next',
  back: 'Back',
  cancel: 'Cancel',
  confirm: 'Confirm',
  save: 'Save',
  delete: 'Delete',
  copy: 'Copy',
  copied: 'Copied',
  done: 'Done',
  loading: 'Loading...',
  continue: 'Continue',

  // Authentication
  password: 'Password',
  oldPassword: 'Old Password',
  newPassword: 'New Password',
  confirmPassword: 'Confirm Password',
  enterPassword: 'Enter Password',
  createPassword: 'Create Password',
  forgotPassword: 'Forgot Password',

  // Dashboard
  overview: 'Overview',
  activity: 'Activity',
  send: 'Send',
  receive: 'Receive',
  balance: 'Balance',

  // Settings
  settings: 'Settings',
  security: 'Security',
  appearance: 'Appearance',
  about: 'About',
  logout: 'Logout',
  exportWallet: 'Export Wallet',

  // Wallet recovery
  recoverWallet: 'Recover Wallet',
  seedPhrase: 'Seed Phrase',
  enterSeedPhrase: 'Enter your seed phrase',
  keepSeedSafe: 'Keep your seed phrase in a safe place',

  // Transactions
  transactionHistory: 'Transaction History',
  noTransactions: 'No transactions yet',
  amount: 'Amount',
  fee: 'Fee',
  date: 'Date',
  status: 'Status',
  confirmed: 'Confirmed',
  pending: 'Pending',
  failed: 'Failed',
  from: 'From',
  receiver: 'Receiver',
  max: 'Max',
  auto: 'Auto',
  selectOrEnterAddress: 'Select or enter an address',
  transactionSent: 'Sent',
  transactionHash: 'Transaction Hash',
  networkFee: 'Network Fee',
  previewTransaction: 'Send Preview',

  // Error messages
  somethingWentWrong: 'Something went wrong',
  tryAgain: 'Please try again',
  invalidPassword: 'Invalid password',
  invalidSeedPhrase: 'Invalid seed phrase',
  passwordRequirements:
    'Password must be at least 8 characters long and include uppercase, lowercase, number, and special character.',
  passwordsDoNotMatch: 'Confirm password does not match.',

  // Success messages
  walletCreated: 'Wallet created successfully',
  walletRestored: 'Wallet restored successfully',

  // Welcome Page
  hello: 'Hello!',
  welcomeTo: 'Welcome to',
  pactusWallet: 'Pactus Wallet',
  openSource: 'Open Source',
  openSourceDescription: 'Pactus Wallet is fully open source, explore and contribute to our code',
  simple: 'Simple',
  simpleDescription: 'Pactus Wallet is designed for everyone, from beginners to advanced users.',
  secure: 'Secure',
  secureDescription:
    'Pactus Wallet is a fully static wallet. There is no server involved and all data including your private keys are stored in your browser.',
  termsAndConditions: 'Terms and Conditions',
  iHaveReadAndAgreed: 'I have read and agreed to the',
  letsStart: "Let's Start",

  // Add Wallet
  addWallet: 'Add Wallet',
  addWalletDescription:
    'Easily create a new wallet or import an existing one to manage your digital assets securely.',
  newWallet: 'New Wallet',
  newWalletDescription: 'Create a brand-new wallet and start your journey with Pactus securely.',
  existingWallet: 'Existing Wallet',
  existingWalletDescription:
    'Restore access to your wallet by securely entering your recovery phrase or importing a backup file.',

  // Master Password
  createMasterPassword: 'Create Master Password',
  masterPasswordDescription:
    'Set a strong password to protect your wallet and keep your funds safe.',
  enterYourPassword: 'Enter your password',
  confirmYourPassword: 'Confirm your password',
  cannotRecoverPassword: 'I understand that Pactus cannot recover this password for me.',
  learnMore: 'Learn more',

  // Recovery Phrase
  writeDownRecoveryPhrase: 'Write Down Your Recovery Phrase',
  recoveryPhraseDescription:
    'Your recovery phrase is the only way to restore access to your wallet if you lose your device. We strongly recommend writing it down on paper and keeping it in a safe place.',
  recoveryPhrase: 'Recovery Phrase',
  writeDownWords:
    'Write down the following {0} words in the correct order and keep them in a safe place.',
  twelveWords: '12 Words',
  twentyFourWords: '24 Words',
  confirmRecoveryPhrase: 'Confirm Recovery Phrase',
  enterMissingWords: 'Enter the missing words in the correct order to verify your backup.',

  // Import Wallet
  importExistingWallet: 'Import Existing Wallet',
  importWalletDescription:
    'Restore access to your wallet by securely entering your 12 or 24-word recovery phrase.',
  language: 'Language',
  englishUs: 'English (US)',
  settingsGeneral: 'Settings / General',
  settingsWalletManager: 'Settings / Wallet Manager',
  general: 'General',
  walletManager: 'Wallet Manager',
  nodeManager: 'Node Manager',
  address: 'Address',
  title: 'Title',
  addAccount: 'Add Account',
  bridge: 'Bridge',
  accountAddress: 'Account Address',
  showPrivateKey: 'Show Private Key',
  toShowPrivateKey:
    'To show the private key, please enter your master password to decrypt your account.',
  publicKey: 'Public Key',
  privateKey: 'Private Key',
  label: 'Label',
  accountName: 'Account Name',
  enterAccountName: 'Enter account name',
  totalBalance: 'Total Balance',
  transactionLoading: 'Processing transaction...',
  checkOnExplorer: 'Check On Explorer',
  showPublicKey: 'Show Public Key',
  copyPrivateKey: 'Copy private key to clipboard',
  copyPublicKey: 'Copy public key to clipboard',
  hdPath: 'HD Path',
<<<<<<< HEAD

  // Logout Confirmation
  confirmLogout: 'Logout',
  logoutWarning: 'Are you sure you want to sign out? This action will remove your wallet from this device. You will need your recovery phrase to recover your wallet.',
=======
  updatePassword: 'Update Wallet Password'
>>>>>>> 24bed5e1
};

export default translations;<|MERGE_RESOLUTION|>--- conflicted
+++ resolved
@@ -161,14 +161,10 @@
   copyPrivateKey: 'Copy private key to clipboard',
   copyPublicKey: 'Copy public key to clipboard',
   hdPath: 'HD Path',
-<<<<<<< HEAD
-
-  // Logout Confirmation
   confirmLogout: 'Logout',
-  logoutWarning: 'Are you sure you want to sign out? This action will remove your wallet from this device. You will need your recovery phrase to recover your wallet.',
-=======
-  updatePassword: 'Update Wallet Password'
->>>>>>> 24bed5e1
+  logoutWarning:
+    'Are you sure you want to sign out? This action will remove your wallet from this device. You will need your recovery phrase to recover your wallet.',
+  updatePassword: 'Update Wallet Password',
 };
 
 export default translations;