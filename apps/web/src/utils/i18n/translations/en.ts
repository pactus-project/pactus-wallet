// English translations
const translations = {
  // Choose Name Wallet
  nameYourWallet: 'Name your Wallet',
  walletNameDescription:
    'Name your wallet to easily identify it using the Pactus wallet. These names are stored locally, and can only be seen by you.',
  walletNamePlaceholder: 'Wallet name',
  finish: 'Finish',
  account1: 'Account 1',
  clickToEdit: 'Click to edit',

  // Common
  next: 'Next',
  back: 'Back',
  cancel: 'Cancel',
  confirm: 'Confirm',
  save: 'Save',
  delete: 'Delete',
  copy: 'Copy',
  copied: 'Copied',
  done: 'Done',
  loading: 'Loading...',
  continue: 'Continue',

  // Authentication
  password: 'Password',
  confirmPassword: 'Confirm Password',
  enterPassword: 'Enter Password',
  createPassword: 'Create Password',
  forgotPassword: 'Forgot Password',

  // Dashboard
  overview: 'Overview',
  activity: 'Activity',
  send: 'Send',
  receive: 'Receive',
  balance: 'Balance',

  // Settings
  settings: 'Settings',
  security: 'Security',
  appearance: 'Appearance',
  about: 'About',
  logout: 'Logout',
  exportWallet: 'Export Wallet',

  // Wallet recovery
  recoverWallet: 'Recover Wallet',
  seedPhrase: 'Seed Phrase',
  enterSeedPhrase: 'Enter your seed phrase',
  keepSeedSafe: 'Keep your seed phrase in a safe place',

  // Transactions
  transactionHistory: 'Transaction History',
  noTransactions: 'No transactions yet',
  amount: 'Amount',
  fee: 'Fee',
  date: 'Date',
  status: 'Status',
  confirmed: 'Confirmed',
  pending: 'Pending',
  failed: 'Failed',
  from: 'From',
  receiver: 'Receiver',
  max: 'Max',
  auto: 'Auto',
  selectOrEnterAddress: 'Select or enter an address',
  transactionSent: 'Sent',
  transactionHash: 'Transaction Hash',
  networkFee: 'Network Fee',
  previewTransaction: 'Send Preview',
  oneDay: '1D',
  oneWeek: '7D',
  all: 'ALL',

  // Error messages
  somethingWentWrong: 'Something went wrong',
  tryAgain: 'Please try again',
  invalidPassword: 'Invalid password',
  invalidSeedPhrase: 'Invalid seed phrase',
  passwordRequirements:
    'Password must be at least 8 characters long and include uppercase, lowercase, number, and special character.',
  passwordsDoNotMatch: 'Confirm password does not match.',
  fetchTransactionFail: 'Failed to fetch transactions. Please try again later.',
  noTransactionFound: 'No transactions found',

  // Success messages
  walletCreated: 'Wallet created successfully',
  walletRestored: 'Wallet restored successfully',

  // Welcome Page
  hello: 'Hello!',
  welcomeTo: 'Welcome to',
  pactusWallet: 'Pactus Wallet',
  openSource: 'Open Source',
  openSourceDescription: 'Pactus Wallet is fully open source, explore and contribute to our code',
  simple: 'Simple',
  simpleDescription: 'Pactus Wallet is designed for everyone, from beginners to advanced users.',
  secure: 'Secure',
  secureDescription:
    'Pactus Wallet is a fully static wallet. There is no server involved and all data including your private keys are stored in your browser.',
  termsAndConditions: 'Terms and Conditions',
  iHaveReadAndAgreed: 'I have read and agreed to the',
  letsStart: "Let's Start",

  // Add Wallet
  addWallet: 'Add Wallet',
  addWalletDescription:
    'Easily create a new wallet or import an existing one to manage your digital assets securely.',
  newWallet: 'New Wallet',
  newWalletDescription: 'Create a brand-new wallet and start your journey with Pactus securely.',
  existingWallet: 'Existing Wallet',
  existingWalletDescription:
    'Restore access to your wallet by securely entering your recovery phrase or importing a backup file.',

  // Master Password
  createMasterPassword: 'Create Master Password',
  masterPasswordDescription:
    'Set a strong password to protect your wallet and keep your funds safe.',
  enterYourPassword: 'Enter your password',
  confirmYourPassword: 'Confirm your password',
  cannotRecoverPassword: 'I understand that Pactus cannot recover this password for me.',
  learnMore: 'Learn more',

  // Recovery Phrase
  writeDownRecoveryPhrase: 'Write Down Your Recovery Phrase',
  recoveryPhraseDescription:
    'Your recovery phrase is the only way to restore access to your wallet if you lose your device. We strongly recommend writing it down on paper and keeping it in a safe place.',
  recoveryPhrase: 'Recovery Phrase',
  writeDownWords:
    'Write down the following {0} words in the correct order and keep them in a safe place.',
  twelveWords: '12 Words',
  twentyFourWords: '24 Words',
  confirmRecoveryPhrase: 'Confirm Recovery Phrase',
  enterMissingWords: 'Enter the missing words in the correct order to verify your backup.',

  // Import Wallet
  importExistingWallet: 'Import Existing Wallet',
  importWalletDescription:
    'Restore access to your wallet by securely entering your 12 or 24-word recovery phrase.',
  language: 'Language',
  englishUs: 'English (US)',
  settingsGeneral: 'Settings / General',
  settingsWalletManager: 'Settings / Wallet Manager',
  general: 'General',
  walletManager: 'Wallet Manager',
  nodeManager: 'Node Manager',
  address: 'Address',
  title: 'Title',
  addAccount: 'Add Account',
  bridge: 'Bridge',
  accountAddress: 'Account Address',
  showPrivateKey: 'Show Private Key',
  toShowPrivateKey:
    'To show the private key, please enter your master password to decrypt your account.',
  publicKey: 'Public Key',
  privateKey: 'Private Key',
  label: 'Label',
  accountName: 'Account Name',
  enterAccountName: 'Enter account name',
  enterPublickey: 'Enter public key (optional)',
  totalBalance: 'Total Balance',
  transactionLoading: 'Processing transaction...',
  checkOnExplorer: 'Check On Explorer',
  showPublicKey: 'Show Public Key',
  copyPrivateKey: 'Copy private key to clipboard',
  copyPublicKey: 'Copy public key to clipboard',
  hdPath: 'HD Path',
  searchByTxHashOrAddress: 'Search by transaction hash or address',
  search: 'Search',
  confirmLogout: 'Logout',
  logoutWarning:
    'Are you sure you want to sign out? This action will remove your wallet from this device. You will need your recovery phrase to recover your wallet.',
  updatePassword: 'Update Wallet Password',
  oldPassword: 'Old Password',
  newPassword: 'New Password',
  bondTransaction: 'Bond Transaction',
  transactionType: 'Transaction Type',
  validatorAddress: 'Validator Address',
  validatorPublicKey: 'Validator Public Key (Optional)',
  validatorPublicKeyNotFound: 'Warning: Validator public key not found, Please enter manually',
  version: 'Version',
  commit: 'Commit',
  settingsAbout: 'Settings / About',
<<<<<<< HEAD
  bridgeToChain: 'Bridge to Chain',
  selectBridgeChain: 'Select destination chain',
  bridgePreview: 'Bridge Preview',
  bridgeTransaction: 'Bridge Transaction',
  enterEvmAddress: 'Enter EVM address',
  evmAddress: 'EVM address',
=======
  mainnet: 'Mainnet',
  testnet: 'Testnet',
>>>>>>> 8b396b7d
};

export default translations;<|MERGE_RESOLUTION|>--- conflicted
+++ resolved
@@ -182,17 +182,14 @@
   version: 'Version',
   commit: 'Commit',
   settingsAbout: 'Settings / About',
-<<<<<<< HEAD
   bridgeToChain: 'Bridge to Chain',
   selectBridgeChain: 'Select destination chain',
   bridgePreview: 'Bridge Preview',
   bridgeTransaction: 'Bridge Transaction',
   enterEvmAddress: 'Enter EVM address',
   evmAddress: 'EVM address',
-=======
   mainnet: 'Mainnet',
   testnet: 'Testnet',
->>>>>>> 8b396b7d
 };
 
 export default translations;