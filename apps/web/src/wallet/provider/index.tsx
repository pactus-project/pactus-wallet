// WalletProvider.tsx
'use client';
import type { ReactNode } from 'react';
import { createContext, useEffect, useState } from 'react';
import { useRouter } from 'next/navigation';
<<<<<<< HEAD
import {
  Wallet,
  NetworkType,
  WalletManager,
  BrowserStorage,
  initWalletSDK,
} from '@pactus-wallet/wallet';
import { WalletContextType, WalletStatus } from '../types';
=======
import type { Wallet, WalletManager } from '@pactus-wallet/wallet';
import { NetworkType, NetworkValues, BrowserStorage, initWalletSDK } from '@pactus-wallet/wallet';
import type { WalletContextType } from '../types';
import { WalletStatus } from '../types';
>>>>>>> 10ea9251
import Loading from '@/components/loading';
import WalletLock from '@/components/wallet-lock';

export const WalletContext = createContext<WalletContextType>({
  wallet: null,
<<<<<<< HEAD
  setWallet: () => {},
  walletStatus: WalletStatus.WALLET_LOCKED,
  setWalletStatus: () => {},
  password: '',
  setPassword: () => {},
  mnemonic: '',
  setMnemonic: () => {},
  networkType: NetworkType.Mainnet,
  setNetworkType: () => {},
  walletName: '',
  setWalletName: () => {},
=======
  setWallet: () => {
    /* Will be implemented in provider */
  },
  walletStatus: WalletStatus.WALLET_LOCKED,
  setWalletStatus: () => {
    /* Will be implemented in provider */
  },
  password: '',
  setPassword: () => {
    /* Will be implemented in provider */
  },
  mnemonic: '',
  setMnemonic: () => {
    /* Will be implemented in provider */
  },
  networkType: NetworkValues.MAINNET,
  setNetworkType: () => {
    /* Will be implemented in provider */
  },
  walletName: '',
  setWalletName: () => {
    /* Will be implemented in provider */
  },
>>>>>>> 10ea9251
  walletManager: null,
  isInitializingManager: true,
  managerError: null,
});

export function WalletProvider({ children }: { children: ReactNode }) {
  const [isLoading, setIsLoading] = useState(true); // State for loading
  const [wallet, setWallet] = useState<Wallet | null>(null);
  const [walletStatus, setWalletStatusState] = useState<WalletStatus>(WalletStatus.WALLET_LOCKED);
  const [password, setPasswordState] = useState<string>('');
  const [mnemonic, setMnemonicState] = useState<string>('');
  const [networkType, setNetworkTypeState] = useState<NetworkType>(NetworkValues.MAINNET);
  const [walletName, setWalletNameState] = useState<string>('');
  const [walletManager, setWalletManager] = useState<WalletManager | null>(null);
  const [isInitializingManager, setIsInitializingManager] = useState<boolean>(true);
  const [managerError, setManagerError] = useState<string | null>(null);
  const router = useRouter();

  // Simulate loading for 2 seconds
  useEffect(() => {
    const timer = setTimeout(() => {
      setIsLoading(false);
    }, 2000);

    return () => clearTimeout(timer); // Cleanup timer
  }, []);

  // Initialize wallet manager and handle stored wallet status
  useEffect(() => {
    const initializeWallet = async () => {
      try {
        // Initialize the wallet manager
        const manager = await setupWallet();
        setWalletManager(manager);
        setManagerError(null);
        const walletData = await manager.loadFirstWallet();
        // Get wallet status from storage
        const storedWalletStatus = localStorage.getItem('walletStatus');

        if (!walletData) {
          setWalletStatusState(WalletStatus.WALLET_LOCKED);
          router.replace('/get-started');
          return;
        }
        if (window.location.pathname == '/get-started' && walletData) {
          router.replace('/');
        }

        // Load wallet data
        if (
          storedWalletStatus === WalletStatus.WALLET_LOCKED ||
          storedWalletStatus === WalletStatus.WALLET_UNLOCKED
        ) {
          try {
            if (walletData) {
              const walletName = walletData.getName();
              setWalletNameState(walletName);
              setWallet(walletData);
              setWalletStatusState(storedWalletStatus as WalletStatus);

              // If wallet is unlocked, ensure we have the wallet object available
              if (storedWalletStatus === WalletStatus.WALLET_UNLOCKED) {
                // You might need additional steps here to fully restore an unlocked wallet
                // For example, if you need to reapply a saved password
              }
            } else {
              setWalletStatusState(WalletStatus.WALLET_LOCKED);
              router.replace('/get-started');
            }
          } catch (error) {
            setManagerError((error as Error).message || 'Failed to load wallet data');
            setWalletStatusState(WalletStatus.WALLET_LOCKED);
            router.replace('/get-started');
          }
        }
      } catch (err) {
        setManagerError(err instanceof Error ? err.message : 'Failed to initialize wallet manager');
      } finally {
        setIsInitializingManager(false);
      }
    };

    initializeWallet();
  }, [router]); // Only depend on router to prevent unnecessary re-runs

  // Update wallet status and handle navigation
  const setWalletStatus = (value: WalletStatus) => {
    localStorage.setItem('walletStatus', value);
    setWalletStatusState(value);
    if (value === WalletStatus.WALLET_LOCKED) {
      setWallet(null);
    }
  };

  return (
    <WalletContext.Provider
      value={{
        wallet,
        setWallet,
        walletStatus,
        setWalletStatus,
        password,
        setPassword: setPasswordState,
        mnemonic,
        setMnemonic: setMnemonicState,
        networkType,
        setNetworkType: setNetworkTypeState,
        walletName,
        setWalletName: setWalletNameState,
        walletManager,
        isInitializingManager,
        managerError,
      }}
    >
      {isLoading && <Loading />}
      {!isLoading && (
        <>
          {walletStatus === WalletStatus.WALLET_LOCKED &&
          wallet &&
          window.location.pathname !== '/get-started' ? (
            <WalletLock />
          ) : (
            children
          )}
        </>
      )}
    </WalletContext.Provider>
  );
}
async function setupWallet(): Promise<WalletManager> {
  const storage = new BrowserStorage();
  const walletManager = await initWalletSDK(storage);
  return walletManager;
}<|MERGE_RESOLUTION|>--- conflicted
+++ resolved
@@ -3,39 +3,15 @@
 import type { ReactNode } from 'react';
 import { createContext, useEffect, useState } from 'react';
 import { useRouter } from 'next/navigation';
-<<<<<<< HEAD
-import {
-  Wallet,
-  NetworkType,
-  WalletManager,
-  BrowserStorage,
-  initWalletSDK,
-} from '@pactus-wallet/wallet';
-import { WalletContextType, WalletStatus } from '../types';
-=======
 import type { Wallet, WalletManager } from '@pactus-wallet/wallet';
 import { NetworkType, NetworkValues, BrowserStorage, initWalletSDK } from '@pactus-wallet/wallet';
 import type { WalletContextType } from '../types';
 import { WalletStatus } from '../types';
->>>>>>> 10ea9251
 import Loading from '@/components/loading';
 import WalletLock from '@/components/wallet-lock';
 
 export const WalletContext = createContext<WalletContextType>({
   wallet: null,
-<<<<<<< HEAD
-  setWallet: () => {},
-  walletStatus: WalletStatus.WALLET_LOCKED,
-  setWalletStatus: () => {},
-  password: '',
-  setPassword: () => {},
-  mnemonic: '',
-  setMnemonic: () => {},
-  networkType: NetworkType.Mainnet,
-  setNetworkType: () => {},
-  walletName: '',
-  setWalletName: () => {},
-=======
   setWallet: () => {
     /* Will be implemented in provider */
   },
@@ -59,7 +35,6 @@
   setWalletName: () => {
     /* Will be implemented in provider */
   },
->>>>>>> 10ea9251
   walletManager: null,
   isInitializingManager: true,
   managerError: null,
